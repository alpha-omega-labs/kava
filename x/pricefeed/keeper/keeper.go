package keeper

import (
	"fmt"
	"sort"
	"time"

	"github.com/tendermint/tendermint/libs/log"

	"github.com/cosmos/cosmos-sdk/codec"
	sdk "github.com/cosmos/cosmos-sdk/types"
	sdkerrors "github.com/cosmos/cosmos-sdk/types/errors"
	paramtypes "github.com/cosmos/cosmos-sdk/x/params/types"

	"github.com/kava-labs/kava/x/pricefeed/types"
)

// Keeper struct for pricefeed module
type Keeper struct {
	// key used to access the stores from Context
	key sdk.StoreKey
	// Codec for binary encoding/decoding
	cdc codec.Codec
	// The reference to the Paramstore to get and set pricefeed specific params
	paramSubspace paramtypes.Subspace
}

// NewKeeper returns a new keeper for the pricefeed module.
func NewKeeper(
	cdc codec.Codec, key sdk.StoreKey, paramstore paramtypes.Subspace,
) Keeper {
	if !paramstore.HasKeyTable() {
		paramstore = paramstore.WithKeyTable(types.ParamKeyTable())
	}

	return Keeper{
		cdc:           cdc,
		key:           key,
		paramSubspace: paramstore,
	}
}

// Logger returns a module-specific logger.
func (k Keeper) Logger(ctx sdk.Context) log.Logger {
	return ctx.Logger().With("module", fmt.Sprintf("x/%s", types.ModuleName))
}

// SetPrice updates the posted price for a specific oracle
func (k Keeper) SetPrice(
	ctx sdk.Context,
<<<<<<< HEAD
	oracle sdk.AccAddress,
	MarketID string,
=======
	oracle string,
	marketID string,
>>>>>>> 23973db4
	price sdk.Dec,
	expiry time.Time) (types.PostedPrice, error) {
	// If the expiry is less than or equal to the current blockheight, we consider the price valid
	if !expiry.After(ctx.BlockTime()) {
		return types.PostedPrice{}, types.ErrExpired
	}

	store := ctx.KVStore(k.key)

	newRawPrice := types.NewPostedPrice(marketID, oracle, price, expiry)

	// Emit an event containing the oracle's new price
	ctx.EventManager().EmitEvent(
		sdk.NewEvent(
			types.EventTypeOracleUpdatedPrice,
<<<<<<< HEAD
			sdk.NewAttribute(types.AttributeMarketID, MarketID),
			sdk.NewAttribute(types.AttributeOracle, oracle.String()),
=======
			sdk.NewAttribute(types.AttributeMarketID, marketID),
			sdk.NewAttribute(types.AttributeOracle, oracle),
>>>>>>> 23973db4
			sdk.NewAttribute(types.AttributeMarketPrice, price.String()),
			sdk.NewAttribute(types.AttributeExpiry, expiry.UTC().String()),
		),
	)

	// Sets the raw price for a single oracle instead of an array of all oracle's raw prices
	store.Set(types.RawPriceKey(marketID, oracle), k.cdc.MustMarshal(&newRawPrice))
	return newRawPrice, nil
}

// SetCurrentPrices updates the price of an asset to the median of all valid oracle inputs
func (k Keeper) SetCurrentPrices(ctx sdk.Context, marketID string) error {
	_, ok := k.GetMarket(ctx, marketID)
	if !ok {
		return sdkerrors.Wrap(types.ErrInvalidMarket, marketID)
	}
	// store current price
	validPrevPrice := true
	prevPrice, err := k.GetCurrentPrice(ctx, marketID)
	if err != nil {
		validPrevPrice = false
	}

	prices := k.GetRawPrices(ctx, marketID)

	var notExpiredPrices []types.CurrentPrice
	// filter out expired prices
	for _, v := range prices {
		if v.Expiry.After(ctx.BlockTime()) {
			notExpiredPrices = append(notExpiredPrices, types.NewCurrentPrice(v.MarketID, v.Price))
		}
	}

	if len(notExpiredPrices) == 0 {
		// NOTE: The current price stored will continue storing the most recent (expired)
		// price if this is not set.
		// This zero's out the current price stored value for that market and ensures
		// that CDP methods that GetCurrentPrice will return error.
		k.setCurrentPrice(ctx, marketID, types.CurrentPrice{})
		return types.ErrNoValidPrice
	}

	medianPrice := k.CalculateMedianPrice(ctx, notExpiredPrices)

	// check case that market price was not set in genesis
	if validPrevPrice && !medianPrice.Equal(prevPrice.Price) {
		// only emit event if price has changed
		ctx.EventManager().EmitEvent(
			sdk.NewEvent(
				types.EventTypeMarketPriceUpdated,
				sdk.NewAttribute(types.AttributeMarketID, marketID),
				sdk.NewAttribute(types.AttributeMarketPrice, medianPrice.String()),
			),
		)
	}

	currentPrice := types.NewCurrentPrice(marketID, medianPrice)
	k.setCurrentPrice(ctx, marketID, currentPrice)

	return nil
}

func (k Keeper) setCurrentPrice(ctx sdk.Context, marketID string, currentPrice types.CurrentPrice) {
	store := ctx.KVStore(k.key)
	store.Set(types.CurrentPriceKey(marketID), k.cdc.MustMarshal(&currentPrice))
}

// CalculateMedianPrice calculates the median prices for the input prices.
func (k Keeper) CalculateMedianPrice(ctx sdk.Context, prices []types.CurrentPrice) sdk.Dec {
	l := len(prices)

	if l == 1 {
		// Return immediately if there's only one price
		return prices[0].Price
	}
	// sort the prices
	sort.Slice(prices, func(i, j int) bool {
		return prices[i].Price.LT(prices[j].Price)
	})
	// for even numbers of prices, the median is calculated as the mean of the two middle prices
	if l%2 == 0 {
		median := k.calculateMeanPrice(ctx, prices[l/2-1:l/2+1])
		return median
	}
	// for odd numbers of prices, return the middle element
	return prices[l/2].Price

}

func (k Keeper) calculateMeanPrice(ctx sdk.Context, prices []types.CurrentPrice) sdk.Dec {
	sum := prices[0].Price.Add(prices[1].Price)
	mean := sum.Quo(sdk.NewDec(2))
	return mean
}

// GetCurrentPrice fetches the current median price of all oracles for a specific market
func (k Keeper) GetCurrentPrice(ctx sdk.Context, marketID string) (types.CurrentPrice, error) {
	store := ctx.KVStore(k.key)
	bz := store.Get(types.CurrentPriceKey(marketID))

	if bz == nil {
		return types.CurrentPrice{}, types.ErrNoValidPrice
	}
	var price types.CurrentPrice
	err := k.cdc.Unmarshal(bz, &price)
	if err != nil {
		return types.CurrentPrice{}, err
	}
	if price.Price.Equal(sdk.ZeroDec()) {
		return types.CurrentPrice{}, types.ErrNoValidPrice
	}
	return price, nil
}

// IterateCurrentPrices iterates over all current price objects in the store and performs a callback function
func (k Keeper) IterateCurrentPrices(ctx sdk.Context, cb func(cp types.CurrentPrice) (stop bool)) {
	iterator := sdk.KVStorePrefixIterator(ctx.KVStore(k.key), types.CurrentPricePrefix)
	defer iterator.Close()
	for ; iterator.Valid(); iterator.Next() {
		var cp types.CurrentPrice
		k.cdc.MustUnmarshal(iterator.Value(), &cp)
		if cb(cp) {
			break
		}
	}
}

// GetCurrentPrices returns all current price objects from the store
func (k Keeper) GetCurrentPrices(ctx sdk.Context) []types.CurrentPrice {
	var cps []types.CurrentPrice
	k.IterateCurrentPrices(ctx, func(cp types.CurrentPrice) (stop bool) {
		cps = append(cps, cp)
		return false
	})
	return cps
}

// GetRawPrices fetches the set of all prices posted by oracles for an asset
func (k Keeper) GetRawPrices(ctx sdk.Context, marketId string) []types.PostedPrice {
	var pps []types.PostedPrice
	k.IterateRawPricesByMarket(ctx, marketId, func(pp types.PostedPrice) (stop bool) {
		pps = append(pps, pp)
		return false
	})
	return pps
}

// IterateRawPrices iterates over all raw prices in the store and performs a callback function
func (k Keeper) IterateRawPricesByMarket(ctx sdk.Context, marketId string, cb func(record types.PostedPrice) (stop bool)) {
	iterator := sdk.KVStorePrefixIterator(ctx.KVStore(k.key), types.RawPriceIteratorKey((marketId)))
	defer iterator.Close()
	for ; iterator.Valid(); iterator.Next() {
		var record types.PostedPrice
		k.cdc.MustUnmarshal(iterator.Value(), &record)
		if cb(record) {
			break
		}
	}
}<|MERGE_RESOLUTION|>--- conflicted
+++ resolved
@@ -48,13 +48,8 @@
 // SetPrice updates the posted price for a specific oracle
 func (k Keeper) SetPrice(
 	ctx sdk.Context,
-<<<<<<< HEAD
 	oracle sdk.AccAddress,
-	MarketID string,
-=======
-	oracle string,
 	marketID string,
->>>>>>> 23973db4
 	price sdk.Dec,
 	expiry time.Time) (types.PostedPrice, error) {
 	// If the expiry is less than or equal to the current blockheight, we consider the price valid
@@ -70,13 +65,8 @@
 	ctx.EventManager().EmitEvent(
 		sdk.NewEvent(
 			types.EventTypeOracleUpdatedPrice,
-<<<<<<< HEAD
-			sdk.NewAttribute(types.AttributeMarketID, MarketID),
+			sdk.NewAttribute(types.AttributeMarketID, marketID),
 			sdk.NewAttribute(types.AttributeOracle, oracle.String()),
-=======
-			sdk.NewAttribute(types.AttributeMarketID, marketID),
-			sdk.NewAttribute(types.AttributeOracle, oracle),
->>>>>>> 23973db4
 			sdk.NewAttribute(types.AttributeMarketPrice, price.String()),
 			sdk.NewAttribute(types.AttributeExpiry, expiry.UTC().String()),
 		),
