package types

import sdk "github.com/cosmos/cosmos-sdk/types"

const (
	// ModuleName The name that will be used throughout the module
	ModuleName = "pricefeed"

	// StoreKey Top level store key where all module items will be stored
	StoreKey = ModuleName

	// RouterKey Top level router key
	RouterKey = ModuleName

	// QuerierRoute is the querier route for gov
	QuerierRoute = ModuleName

	// DefaultParamspace default namestore
	DefaultParamspace = ModuleName
)

var (
	// CurrentPricePrefix prefix for the current price of an asset
	CurrentPricePrefix = []byte{0x00}

	// RawPriceFeedPrefix prefix for the raw pricefeed of an asset
	RawPriceFeedPrefix = []byte{0x01}
)

// CurrentPriceKey returns the prefix for the current price
func CurrentPriceKey(marketID string) []byte {
	return append(CurrentPricePrefix, []byte(marketID)...)
}

// RawPriceIteratorKey returns the prefix for the raw price for a single market
func RawPriceIteratorKey(marketID string) []byte {
	return append(
		RawPriceFeedPrefix,
		lengthPrefixWithByte([]byte(marketID))...,
	)
}

// RawPriceKey returns the prefix for the raw price
<<<<<<< HEAD
func RawPriceKey(marketId string, oracleAddr sdk.AccAddress) []byte {
	parts := [][]byte{
		RawPriceFeedPrefix,
		[]byte(marketId),
		RawPriceFeedSuffix,
		[]byte(oracleAddr),
	}
=======
func RawPriceKey(marketID string, oracleAddr string) []byte {
	return append(
		RawPriceIteratorKey(marketID),
		lengthPrefixWithByte([]byte(oracleAddr))...,
	)
}
>>>>>>> 23973db4

// lengthPrefixWithByte returns the input bytes prefixes with one byte containing its length.
// It panics if the input is greater than 255 in length.
func lengthPrefixWithByte(bz []byte) []byte {
	length := len(bz)

	if length > 255 {
		panic("cannot length prefix more than 255 bytes with single byte")
	}

	return append([]byte{byte(length)}, bz...)
}<|MERGE_RESOLUTION|>--- conflicted
+++ resolved
@@ -41,22 +41,12 @@
 }
 
 // RawPriceKey returns the prefix for the raw price
-<<<<<<< HEAD
-func RawPriceKey(marketId string, oracleAddr sdk.AccAddress) []byte {
-	parts := [][]byte{
-		RawPriceFeedPrefix,
-		[]byte(marketId),
-		RawPriceFeedSuffix,
-		[]byte(oracleAddr),
-	}
-=======
-func RawPriceKey(marketID string, oracleAddr string) []byte {
+func RawPriceKey(marketID string, oracleAddr sdk.AccAddress) []byte {
 	return append(
 		RawPriceIteratorKey(marketID),
 		lengthPrefixWithByte([]byte(oracleAddr))...,
 	)
 }
->>>>>>> 23973db4
 
 // lengthPrefixWithByte returns the input bytes prefixes with one byte containing its length.
 // It panics if the input is greater than 255 in length.
