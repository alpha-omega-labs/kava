package keeper_test

import (
	"testing"
	"time"

	sdk "github.com/cosmos/cosmos-sdk/types"
	"github.com/stretchr/testify/suite"
	tmtime "github.com/tendermint/tendermint/types/time"

	authtypes "github.com/cosmos/cosmos-sdk/x/auth/types"
	vesting "github.com/cosmos/cosmos-sdk/x/auth/vesting/types"
	evmtypes "github.com/tharsis/ethermint/x/evm/types"

	"github.com/kava-labs/kava/x/evmutil/keeper"
	"github.com/kava-labs/kava/x/evmutil/testutil"
	"github.com/kava-labs/kava/x/evmutil/types"
)

type evmBankKeeperTestSuite struct {
	testutil.Suite
}

func (suite *evmBankKeeperTestSuite) SetupTest() {
	suite.Suite.SetupTest()
}

func (suite *evmBankKeeperTestSuite) TestGetBalance_ReturnsSpendable() {
	startingCoins := sdk.NewCoins(sdk.NewInt64Coin("ukava", 10))
	startingAkava := sdk.NewInt(100)

	now := tmtime.Now()
	endTime := now.Add(24 * time.Hour)
	bacc := authtypes.NewBaseAccountWithAddress(suite.Addrs[0])
	vacc := vesting.NewContinuousVestingAccount(bacc, startingCoins, now.Unix(), endTime.Unix())
	suite.AccountKeeper.SetAccount(suite.Ctx, vacc)

	err := suite.App.FundAccount(suite.Ctx, suite.Addrs[0], startingCoins)
	suite.Require().NoError(err)
	err = suite.Keeper.SetBalance(suite.Ctx, suite.Addrs[0], startingAkava)
	suite.Require().NoError(err)

	coin := suite.EvmBankKeeper.GetBalance(suite.Ctx, suite.Addrs[0], "akava")
	suite.Require().Equal(startingAkava, coin.Amount)

	ctx := suite.Ctx.WithBlockTime(now.Add(12 * time.Hour))
	coin = suite.EvmBankKeeper.GetBalance(ctx, suite.Addrs[0], "akava")
	suite.Require().Equal(sdk.NewIntFromUint64(5_000_000_000_100), coin.Amount)
}

func (suite *evmBankKeeperTestSuite) TestGetBalance_NotEvmDenom() {
	suite.Require().Panics(func() {
		suite.EvmBankKeeper.GetBalance(suite.Ctx, suite.Addrs[0], "ukava")
	})
	suite.Require().Panics(func() {
		suite.EvmBankKeeper.GetBalance(suite.Ctx, suite.Addrs[0], "busd")
	})
}

func (suite *evmBankKeeperTestSuite) TestGetBalance() {
	tests := []struct {
		name           string
		startingAmount sdk.Coins
		expAmount      sdk.Int
	}{
		{
			"ukava with akava",
			sdk.NewCoins(
				sdk.NewInt64Coin("akava", 100),
				sdk.NewInt64Coin("ukava", 10),
			),
			sdk.NewInt(10_000_000_000_100),
		},
		{
			"just akava",
			sdk.NewCoins(
				sdk.NewInt64Coin("akava", 100),
				sdk.NewInt64Coin("busd", 100),
			),
			sdk.NewInt(100),
		},
		{
			"just ukava",
			sdk.NewCoins(
				sdk.NewInt64Coin("ukava", 10),
				sdk.NewInt64Coin("busd", 100),
			),
			sdk.NewInt(10_000_000_000_000),
		},
		{
			"no ukava or akava",
			sdk.NewCoins(),
			sdk.ZeroInt(),
		},
		{
			"with avaka that is more than 1 ukava",
			sdk.NewCoins(
				sdk.NewInt64Coin("akava", 20_000_000_000_220),
				sdk.NewInt64Coin("ukava", 11),
			),
			sdk.NewInt(31_000_000_000_220),
		},
	}

	for _, tt := range tests {
		suite.Run(tt.name, func() {
			suite.SetupTest()

			suite.FundAccountWithKava(suite.Addrs[0], tt.startingAmount)
			coin := suite.EvmBankKeeper.GetBalance(suite.Ctx, suite.Addrs[0], "akava")
			suite.Require().Equal(tt.expAmount, coin.Amount)
		})
	}
}

func (suite *evmBankKeeperTestSuite) TestSendCoinsFromModuleToAccount() {
	startingModuleCoins := sdk.NewCoins(
		sdk.NewInt64Coin("akava", 200),
		sdk.NewInt64Coin("ukava", 100),
	)
	tests := []struct {
		name           string
		sendCoins      sdk.Coins
		startingAccBal sdk.Coins
		expAccBal      sdk.Coins
		hasErr         bool
	}{
		{
			"send more than 1 ukava",
			sdk.NewCoins(sdk.NewInt64Coin("akava", 12_000_000_000_010)),
			sdk.Coins{},
			sdk.NewCoins(
				sdk.NewInt64Coin("akava", 10),
				sdk.NewInt64Coin("ukava", 12),
			),
			false,
		},
		{
			"send less than 1 ukava",
			sdk.NewCoins(sdk.NewInt64Coin("akava", 122)),
			sdk.Coins{},
			sdk.NewCoins(
				sdk.NewInt64Coin("akava", 122),
				sdk.NewInt64Coin("ukava", 0),
			),
			false,
		},
		{
			"send an exact amount of ukava",
			sdk.NewCoins(sdk.NewInt64Coin("akava", 98_000_000_000_000)),
			sdk.Coins{},
			sdk.NewCoins(
				sdk.NewInt64Coin("akava", 00),
				sdk.NewInt64Coin("ukava", 98),
			),
			false,
		},
		{
			"send no akava",
			sdk.NewCoins(sdk.NewInt64Coin("akava", 0)),
			sdk.Coins{},
			sdk.NewCoins(
				sdk.NewInt64Coin("akava", 0),
				sdk.NewInt64Coin("ukava", 0),
			),
			false,
		},
		{
			"errors if sending other coins",
			sdk.NewCoins(sdk.NewInt64Coin("akava", 500), sdk.NewInt64Coin("busd", 1000)),
			sdk.Coins{},
			sdk.Coins{},
			true,
		},
		{
			"errors if not enough total akava to cover",
			sdk.NewCoins(sdk.NewInt64Coin("akava", 100_000_000_001_000)),
			sdk.Coins{},
			sdk.Coins{},
			true,
		},
		{
			"errors if not enough ukava to cover",
			sdk.NewCoins(sdk.NewInt64Coin("akava", 200_000_000_000_000)),
			sdk.Coins{},
			sdk.Coins{},
			true,
		},
		{
			"converts receiver's akava to ukava if there's enough akava after the transfer",
			sdk.NewCoins(sdk.NewInt64Coin("akava", 99_000_000_000_200)),
			sdk.NewCoins(
				sdk.NewInt64Coin("akava", 999_999_999_900),
				sdk.NewInt64Coin("ukava", 1),
			),
			sdk.NewCoins(
				sdk.NewInt64Coin("akava", 100),
				sdk.NewInt64Coin("ukava", 101),
			),
			false,
		},
		{
			"converts all of receiver's akava to ukava even if somehow receiver has more than 1ukava of akava",
			sdk.NewCoins(sdk.NewInt64Coin("akava", 12_000_000_000_100)),
			sdk.NewCoins(
				sdk.NewInt64Coin("akava", 5_999_999_999_990),
				sdk.NewInt64Coin("ukava", 1),
			),
			sdk.NewCoins(
				sdk.NewInt64Coin("akava", 90),
				sdk.NewInt64Coin("ukava", 19),
			),
			false,
		},
		{
			"swap 1 ukava for akava if module account doesn't have enough akava",
			sdk.NewCoins(sdk.NewInt64Coin("akava", 99_000_000_001_000)),
			sdk.NewCoins(
				sdk.NewInt64Coin("akava", 200),
				sdk.NewInt64Coin("ukava", 1),
			),
			sdk.NewCoins(
				sdk.NewInt64Coin("akava", 1200),
				sdk.NewInt64Coin("ukava", 100),
			),
			false,
		},
	}

	for _, tt := range tests {
		suite.Run(tt.name, func() {
			suite.SetupTest()

			suite.FundAccountWithKava(suite.Addrs[0], tt.startingAccBal)
			suite.FundModuleAccountWithKava(evmtypes.ModuleName, startingModuleCoins)

			// fund our module with some ukava to account for converting extra akava back to ukava
			suite.FundModuleAccountWithKava(types.ModuleName, sdk.NewCoins(sdk.NewInt64Coin("ukava", 10)))

			err := suite.EvmBankKeeper.SendCoinsFromModuleToAccount(suite.Ctx, evmtypes.ModuleName, suite.Addrs[0], tt.sendCoins)
			if tt.hasErr {
				suite.Require().Error(err)
				return
			} else {
				suite.Require().NoError(err)
			}

			// check ukava
			ukavaSender := suite.BankKeeper.GetBalance(suite.Ctx, suite.Addrs[0], "ukava")
			suite.Require().Equal(tt.expAccBal.AmountOf("ukava").Int64(), ukavaSender.Amount.Int64())

			// check akava
			actualAkava := suite.Keeper.GetBalance(suite.Ctx, suite.Addrs[0])
			suite.Require().Equal(tt.expAccBal.AmountOf("akava").Int64(), actualAkava.Int64())
		})
	}
}

func (suite *evmBankKeeperTestSuite) TestSendCoinsFromAccountToModule() {
	startingAccCoins := sdk.NewCoins(
		sdk.NewInt64Coin("akava", 200),
		sdk.NewInt64Coin("ukava", 100),
	)
	startingModuleCoins := sdk.NewCoins(
		sdk.NewInt64Coin("akava", 100_000_000_000),
	)
	tests := []struct {
		name           string
		sendCoins      sdk.Coins
		expSenderCoins sdk.Coins
		expModuleCoins sdk.Coins
		hasErr         bool
	}{
		{
			"send more than 1 ukava",
			sdk.NewCoins(sdk.NewInt64Coin("akava", 12_000_000_000_010)),
			sdk.NewCoins(sdk.NewInt64Coin("akava", 190), sdk.NewInt64Coin("ukava", 88)),
			sdk.NewCoins(sdk.NewInt64Coin("akava", 100_000_000_010), sdk.NewInt64Coin("ukava", 12)),
			false,
		},
		{
			"send less than 1 ukava",
			sdk.NewCoins(sdk.NewInt64Coin("akava", 122)),
			sdk.NewCoins(sdk.NewInt64Coin("akava", 78), sdk.NewInt64Coin("ukava", 100)),
			sdk.NewCoins(sdk.NewInt64Coin("akava", 100_000_000_122), sdk.NewInt64Coin("ukava", 0)),
			false,
		},
		{
			"send an exact amount of ukava",
			sdk.NewCoins(sdk.NewInt64Coin("akava", 98_000_000_000_000)),
			sdk.NewCoins(sdk.NewInt64Coin("akava", 200), sdk.NewInt64Coin("ukava", 2)),
			sdk.NewCoins(sdk.NewInt64Coin("akava", 100_000_000_000), sdk.NewInt64Coin("ukava", 98)),
			false,
		},
		{
			"send no akava",
			sdk.NewCoins(sdk.NewInt64Coin("akava", 0)),
			sdk.NewCoins(sdk.NewInt64Coin("akava", 200), sdk.NewInt64Coin("ukava", 100)),
			sdk.NewCoins(sdk.NewInt64Coin("akava", 100_000_000_000), sdk.NewInt64Coin("ukava", 0)),
			false,
		},
		{
			"errors if sending other coins",
			sdk.NewCoins(sdk.NewInt64Coin("akava", 500), sdk.NewInt64Coin("busd", 1000)),
			sdk.Coins{},
			sdk.Coins{},
			true,
		},
		{
			"errors if have dup coins",
			sdk.Coins{
				sdk.NewInt64Coin("akava", 12_000_000_000_000),
				sdk.NewInt64Coin("akava", 2_000_000_000_000),
			},
			sdk.Coins{},
			sdk.Coins{},
			true,
		},
		{
			"errors if not enough total akava to cover",
			sdk.NewCoins(sdk.NewInt64Coin("akava", 100_000_000_001_000)),
			sdk.Coins{},
			sdk.Coins{},
			true,
		},
		{
			"errors if not enough ukava to cover",
			sdk.NewCoins(sdk.NewInt64Coin("akava", 200_000_000_000_000)),
			sdk.Coins{},
			sdk.Coins{},
			true,
		},
		{
			"converts 1 ukava to akava if not enough akava to cover",
			sdk.NewCoins(sdk.NewInt64Coin("akava", 99_001_000_000_000)),
			sdk.NewCoins(sdk.NewInt64Coin("akava", 999_000_000_200), sdk.NewInt64Coin("ukava", 0)),
			sdk.NewCoins(sdk.NewInt64Coin("akava", 101_000_000_000), sdk.NewInt64Coin("ukava", 99)),
			false,
		},
		{
			"converts receiver's akava to ukava if there's enough akava after the transfer",
			sdk.NewCoins(sdk.NewInt64Coin("akava", 5_900_000_000_200)),
			sdk.NewCoins(sdk.NewInt64Coin("akava", 100_000_000_000), sdk.NewInt64Coin("ukava", 94)),
			sdk.NewCoins(sdk.NewInt64Coin("akava", 200), sdk.NewInt64Coin("ukava", 6)),
			false,
		},
	}

	for _, tt := range tests {
		suite.Run(tt.name, func() {
			suite.SetupTest()
			suite.FundAccountWithKava(suite.Addrs[0], startingAccCoins)
			suite.FundModuleAccountWithKava(evmtypes.ModuleName, startingModuleCoins)

			err := suite.EvmBankKeeper.SendCoinsFromAccountToModule(suite.Ctx, suite.Addrs[0], evmtypes.ModuleName, tt.sendCoins)
			if tt.hasErr {
				suite.Require().Error(err)
				return
			} else {
				suite.Require().NoError(err)
			}

			// check sender balance
			ukavaSender := suite.BankKeeper.GetBalance(suite.Ctx, suite.Addrs[0], "ukava")
			suite.Require().Equal(tt.expSenderCoins.AmountOf("ukava").Int64(), ukavaSender.Amount.Int64())
			actualAkava := suite.Keeper.GetBalance(suite.Ctx, suite.Addrs[0])
			suite.Require().Equal(tt.expSenderCoins.AmountOf("akava").Int64(), actualAkava.Int64())

			// check module balance
			moduleAddr := suite.AccountKeeper.GetModuleAddress(evmtypes.ModuleName)
			ukavaSender = suite.BankKeeper.GetBalance(suite.Ctx, moduleAddr, "ukava")
			suite.Require().Equal(tt.expModuleCoins.AmountOf("ukava").Int64(), ukavaSender.Amount.Int64())
			actualAkava = suite.Keeper.GetBalance(suite.Ctx, moduleAddr)
			suite.Require().Equal(tt.expModuleCoins.AmountOf("akava").Int64(), actualAkava.Int64())
		})
	}
}

func (suite *evmBankKeeperTestSuite) TestBurnCoins() {
	startingUkava := sdk.NewInt(100)
	tests := []struct {
		name       string
		burnCoins  sdk.Coins
		expUkava   sdk.Int
		expAkava   sdk.Int
		hasErr     bool
		akavaStart sdk.Int
	}{
		{
			"burn more than 1 ukava",
			sdk.NewCoins(sdk.NewInt64Coin("akava", 12_021_000_000_002)),
			sdk.NewInt(88),
			sdk.NewInt(100_000_000_000),
			false,
			sdk.NewInt(121_000_000_002),
		},
		{
			"burn less than 1 ukava",
			sdk.NewCoins(sdk.NewInt64Coin("akava", 122)),
			sdk.NewInt(100),
			sdk.NewInt(878),
			false,
			sdk.NewInt(1000),
		},
		{
			"burn an exact amount of ukava",
			sdk.NewCoins(sdk.NewInt64Coin("akava", 98_000_000_000_000)),
			sdk.NewInt(2),
			sdk.NewInt(10),
			false,
			sdk.NewInt(10),
		},
		{
			"burn no akava",
			sdk.NewCoins(sdk.NewInt64Coin("akava", 0)),
			startingUkava,
			sdk.ZeroInt(),
			false,
			sdk.ZeroInt(),
		},
		{
			"errors if burning other coins",
			sdk.NewCoins(sdk.NewInt64Coin("akava", 500), sdk.NewInt64Coin("busd", 1000)),
			startingUkava,
			sdk.NewInt(100),
			true,
			sdk.NewInt(100),
		},
		{
			"errors if have dup coins",
			sdk.Coins{
				sdk.NewInt64Coin("akava", 12_000_000_000_000),
				sdk.NewInt64Coin("akava", 2_000_000_000_000),
			},
			startingUkava,
			sdk.ZeroInt(),
			true,
			sdk.ZeroInt(),
		},
		{
			"errors if burn amount is negative",
			sdk.Coins{sdk.Coin{Denom: "akava", Amount: sdk.NewInt(-100)}},
			startingUkava,
			sdk.NewInt(50),
			true,
			sdk.NewInt(50),
		},
		{
			"errors if not enough akava to cover burn",
			sdk.NewCoins(sdk.NewInt64Coin("akava", 100_999_000_000_000)),
			sdk.NewInt(0),
			sdk.NewInt(99_000_000_000),
			true,
			sdk.NewInt(99_000_000_000),
		},
		{
			"errors if not enough ukava to cover burn",
			sdk.NewCoins(sdk.NewInt64Coin("akava", 200_000_000_000_000)),
			sdk.NewInt(100),
			sdk.ZeroInt(),
			true,
			sdk.ZeroInt(),
		},
		{
			"converts 1 ukava to akava if not enough akava to cover",
			sdk.NewCoins(sdk.NewInt64Coin("akava", 12_021_000_000_002)),
			sdk.NewInt(87),
			sdk.NewInt(980_000_000_000),
			false,
			sdk.NewInt(1_000_000_002),
		},
	}

	for _, tt := range tests {
		suite.Run(tt.name, func() {
			suite.SetupTest()
			startingCoins := sdk.NewCoins(
				sdk.NewCoin("ukava", startingUkava),
				sdk.NewCoin("akava", tt.akavaStart),
			)
			suite.FundModuleAccountWithKava(evmtypes.ModuleName, startingCoins)

			err := suite.EvmBankKeeper.BurnCoins(suite.Ctx, evmtypes.ModuleName, tt.burnCoins)
			if tt.hasErr {
				suite.Require().Error(err)
				return
			} else {
				suite.Require().NoError(err)
			}

			// check ukava
			ukavaActual := suite.BankKeeper.GetBalance(suite.Ctx, suite.EvmModuleAddr, "ukava")
			suite.Require().Equal(tt.expUkava, ukavaActual.Amount)

			// check akava
			akavaActual := suite.Keeper.GetBalance(suite.Ctx, suite.EvmModuleAddr)
			suite.Require().Equal(tt.expAkava, akavaActual)
		})
	}
}

func (suite *evmBankKeeperTestSuite) TestMintCoins() {
	tests := []struct {
		name       string
		mintCoins  sdk.Coins
		ukava      sdk.Int
		akava      sdk.Int
		hasErr     bool
		akavaStart sdk.Int
	}{
		{
			"mint more than 1 ukava",
			sdk.NewCoins(sdk.NewInt64Coin("akava", 12_021_000_000_002)),
			sdk.NewInt(12),
			sdk.NewInt(21_000_000_002),
			false,
			sdk.ZeroInt(),
		},
		{
			"mint less than 1 ukava",
			sdk.NewCoins(sdk.NewInt64Coin("akava", 901_000_000_001)),
			sdk.ZeroInt(),
			sdk.NewInt(901_000_000_001),
			false,
			sdk.ZeroInt(),
		},
		{
			"mint an exact amount of ukava",
			sdk.NewCoins(sdk.NewInt64Coin("akava", 123_000_000_000_000_000)),
			sdk.NewInt(123_000),
			sdk.ZeroInt(),
			false,
			sdk.ZeroInt(),
		},
		{
			"mint no akava",
			sdk.NewCoins(sdk.NewInt64Coin("akava", 0)),
			sdk.ZeroInt(),
			sdk.ZeroInt(),
			false,
			sdk.ZeroInt(),
		},
		{
			"errors if minting other coins",
			sdk.NewCoins(sdk.NewInt64Coin("akava", 500), sdk.NewInt64Coin("busd", 1000)),
			sdk.ZeroInt(),
			sdk.NewInt(100),
			true,
			sdk.NewInt(100),
		},
		{
			"errors if have dup coins",
			sdk.Coins{
				sdk.NewInt64Coin("akava", 12_000_000_000_000),
				sdk.NewInt64Coin("akava", 2_000_000_000_000),
			},
			sdk.ZeroInt(),
			sdk.ZeroInt(),
			true,
			sdk.ZeroInt(),
		},
		{
			"errors if mint amount is negative",
			sdk.Coins{sdk.Coin{Denom: "akava", Amount: sdk.NewInt(-100)}},
			sdk.ZeroInt(),
			sdk.NewInt(50),
			true,
			sdk.NewInt(50),
		},
		{
			"adds to existing akava balance",
			sdk.NewCoins(sdk.NewInt64Coin("akava", 12_021_000_000_002)),
			sdk.NewInt(12),
			sdk.NewInt(21_000_000_102),
			false,
			sdk.NewInt(100),
		},
		{
			"convert akava balance to ukava if it exceeds 1 ukava",
			sdk.NewCoins(sdk.NewInt64Coin("akava", 10_999_000_000_000)),
			sdk.NewInt(12),
			sdk.NewInt(1_200_000_001),
			false,
			sdk.NewInt(1_002_200_000_001),
		},
	}

	for _, tt := range tests {
		suite.Run(tt.name, func() {
			suite.SetupTest()
			suite.FundModuleAccountWithKava(types.ModuleName, sdk.NewCoins(sdk.NewInt64Coin("ukava", 10)))
			suite.FundModuleAccountWithKava(evmtypes.ModuleName, sdk.NewCoins(sdk.NewCoin("akava", tt.akavaStart)))

			err := suite.EvmBankKeeper.MintCoins(suite.Ctx, evmtypes.ModuleName, tt.mintCoins)
			if tt.hasErr {
				suite.Require().Error(err)
				return
			} else {
				suite.Require().NoError(err)
			}

			// check ukava
			ukavaActual := suite.BankKeeper.GetBalance(suite.Ctx, suite.EvmModuleAddr, "ukava")
			suite.Require().Equal(tt.ukava, ukavaActual.Amount)

			// check akava
			akavaActual := suite.Keeper.GetBalance(suite.Ctx, suite.EvmModuleAddr)
			suite.Require().Equal(tt.akava, akavaActual)
		})
	}
}

func (suite *evmBankKeeperTestSuite) TestValidateEvmCoins() {
	tests := []struct {
		name      string
		coins     sdk.Coins
		shouldErr bool
	}{
		{
			"valid coins",
			sdk.NewCoins(sdk.NewInt64Coin("akava", 500)),
			false,
		},
		{
			"dup coins",
			sdk.Coins{sdk.NewInt64Coin("akava", 500), sdk.NewInt64Coin("akava", 500)},
			true,
		},
		{
			"not evm coins",
			sdk.NewCoins(sdk.NewInt64Coin("ukava", 500)),
			true,
		},
		{
			"negative coins",
			sdk.Coins{sdk.Coin{Denom: "akava", Amount: sdk.NewInt(-500)}},
			true,
		},
	}
	for _, tt := range tests {
		suite.Run(tt.name, func() {
			err := keeper.ValidateEvmCoins(tt.coins)
			if tt.shouldErr {
				suite.Require().Error(err)
			} else {
				suite.Require().NoError(err)
			}
		})
	}
}

<<<<<<< HEAD
func (suite *evmKeeperTestSuite) TestConvertOneUkavaToAkavaIfNeeded() {
	akavaNeeded := sdk.NewInt(200)
=======
func (suite *evmBankKeeperTestSuite) TestConvertOneUkavaToAkava() {
>>>>>>> c1bef52e
	tests := []struct {
		name          string
		startingCoins sdk.Coins
		expectedCoins sdk.Coins
		success       bool
	}{
		{
			"not enough ukava for conversion",
			sdk.NewCoins(sdk.NewInt64Coin("akava", 100)),
			sdk.NewCoins(sdk.NewInt64Coin("akava", 100)),
			false,
		},
		{
			"converts 1 ukava to akava",
			sdk.NewCoins(sdk.NewInt64Coin("ukava", 10), sdk.NewInt64Coin("akava", 100)),
			sdk.NewCoins(sdk.NewInt64Coin("ukava", 9), sdk.NewInt64Coin("akava", 1_000_000_000_100)),
			true,
		},
		{
			"conversion not needed",
			sdk.NewCoins(sdk.NewInt64Coin("ukava", 10), sdk.NewInt64Coin("akava", 200)),
			sdk.NewCoins(sdk.NewInt64Coin("ukava", 10), sdk.NewInt64Coin("akava", 200)),
			true,
		},
	}
	for _, tt := range tests {
		suite.Run(tt.name, func() {
			suite.SetupTest()

			suite.FundAccountWithKava(suite.Addrs[0], tt.startingCoins)
			err := suite.EvmBankKeeper.ConvertOneUkavaToAkavaIfNeeded(suite.Ctx, suite.Addrs[0], akavaNeeded)
			moduleKava := suite.BankKeeper.GetBalance(suite.Ctx, suite.AccountKeeper.GetModuleAddress(types.ModuleName), "ukava")
			if tt.success {
				suite.Require().NoError(err)
				if tt.startingCoins.AmountOf("akava").LT(akavaNeeded) {
					suite.Require().Equal(sdk.OneInt(), moduleKava.Amount)
				}
			} else {
				suite.Require().Error(err)
				suite.Require().Equal(sdk.ZeroInt(), moduleKava.Amount)
			}

			akava := suite.Keeper.GetBalance(suite.Ctx, suite.Addrs[0])
			suite.Require().Equal(tt.expectedCoins.AmountOf("akava"), akava)
			ukava := suite.BankKeeper.GetBalance(suite.Ctx, suite.Addrs[0], "ukava")
			suite.Require().Equal(tt.expectedCoins.AmountOf("ukava"), ukava.Amount)
		})
	}
}

func (suite *evmBankKeeperTestSuite) TestConvertAkavaToUkava() {
	tests := []struct {
		name          string
		startingCoins sdk.Coins
		expectedCoins sdk.Coins
	}{
		{
			"not enough ukava",
			sdk.NewCoins(sdk.NewInt64Coin("akava", 100)),
			sdk.NewCoins(sdk.NewInt64Coin("akava", 100), sdk.NewInt64Coin("ukava", 0)),
		},
		{
			"converts akava for 1 ukava",
			sdk.NewCoins(sdk.NewInt64Coin("ukava", 10), sdk.NewInt64Coin("akava", 1_000_000_000_003)),
			sdk.NewCoins(sdk.NewInt64Coin("ukava", 11), sdk.NewInt64Coin("akava", 3)),
		},
		{
			"converts more than 1 ukava of akava",
			sdk.NewCoins(sdk.NewInt64Coin("ukava", 10), sdk.NewInt64Coin("akava", 8_000_000_000_123)),
			sdk.NewCoins(sdk.NewInt64Coin("ukava", 18), sdk.NewInt64Coin("akava", 123)),
		},
	}
	for _, tt := range tests {
		suite.Run(tt.name, func() {
			suite.SetupTest()

			err := suite.App.FundModuleAccount(suite.Ctx, types.ModuleName, sdk.NewCoins(sdk.NewInt64Coin("ukava", 10)))
			suite.Require().NoError(err)
			suite.FundAccountWithKava(suite.Addrs[0], tt.startingCoins)
			err = suite.EvmBankKeeper.ConvertAkavaToUkava(suite.Ctx, suite.Addrs[0])
			suite.Require().NoError(err)
			akava := suite.Keeper.GetBalance(suite.Ctx, suite.Addrs[0])
			suite.Require().Equal(tt.expectedCoins.AmountOf("akava"), akava)
			ukava := suite.BankKeeper.GetBalance(suite.Ctx, suite.Addrs[0], "ukava")
			suite.Require().Equal(tt.expectedCoins.AmountOf("ukava"), ukava.Amount)
		})
	}
}

func (suite *evmBankKeeperTestSuite) TestSplitAkavaCoins() {
	tests := []struct {
		name          string
		coins         sdk.Coins
		expectedCoins sdk.Coins
		shouldErr     bool
	}{
		{
			"invalid coins",
			sdk.NewCoins(sdk.NewInt64Coin("ukava", 500)),
			nil,
			true,
		},
		{
			"empty coins",
			sdk.NewCoins(),
			sdk.NewCoins(),
			false,
		},
		{
			"ukava & akava coins",
			sdk.NewCoins(sdk.NewInt64Coin("akava", 8_000_000_000_123)),
			sdk.NewCoins(sdk.NewInt64Coin("ukava", 8), sdk.NewInt64Coin("akava", 123)),
			false,
		},
		{
			"only akava",
			sdk.NewCoins(sdk.NewInt64Coin("akava", 10_123)),
			sdk.NewCoins(sdk.NewInt64Coin("akava", 10_123)),
			false,
		},
		{
			"only ukava",
			sdk.NewCoins(sdk.NewInt64Coin("akava", 5_000_000_000_000)),
			sdk.NewCoins(sdk.NewInt64Coin("ukava", 5)),
			false,
		},
	}
	for _, tt := range tests {
		suite.Run(tt.name, func() {
			ukava, akava, err := keeper.SplitAkavaCoins(tt.coins)
			if tt.shouldErr {
				suite.Require().Error(err)
			} else {
				suite.Require().NoError(err)
				suite.Require().Equal(tt.expectedCoins.AmountOf("ukava"), ukava.Amount)
				suite.Require().Equal(tt.expectedCoins.AmountOf("akava"), akava)
			}
		})
	}
}

func TestEvmBankKeeperTestSuite(t *testing.T) {
	suite.Run(t, new(evmBankKeeperTestSuite))
}<|MERGE_RESOLUTION|>--- conflicted
+++ resolved
@@ -649,12 +649,8 @@
 	}
 }
 
-<<<<<<< HEAD
-func (suite *evmKeeperTestSuite) TestConvertOneUkavaToAkavaIfNeeded() {
+func (suite *evmBankKeeperTestSuite) TestConvertOneUkavaToAkavaIfNeeded() {
 	akavaNeeded := sdk.NewInt(200)
-=======
-func (suite *evmBankKeeperTestSuite) TestConvertOneUkavaToAkava() {
->>>>>>> c1bef52e
 	tests := []struct {
 		name          string
 		startingCoins sdk.Coins
