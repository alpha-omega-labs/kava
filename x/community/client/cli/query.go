package cli

import (
	"github.com/spf13/cobra"

	"github.com/cosmos/cosmos-sdk/client"
	"github.com/cosmos/cosmos-sdk/client/flags"
	"github.com/kava-labs/kava/x/community/types"
)

// GetQueryCmd returns the cli query commands for the community module.
func GetQueryCmd() *cobra.Command {
	communityQueryCmd := &cobra.Command{
		Use:                        types.ModuleName,
		Short:                      "Querying commands for the community module",
		DisableFlagParsing:         true,
		SuggestionsMinimumDistance: 2,
		RunE:                       client.ValidateCmd,
	}

	commands := []*cobra.Command{
		GetCmdQueryBalance(),
<<<<<<< HEAD
		GetCmdQueryParams(),
=======
		LegacyCommunityPoolCmd(),
>>>>>>> 202492cb
	}

	for _, cmd := range commands {
		flags.AddQueryFlagsToCmd(cmd)
	}

	communityQueryCmd.AddCommand(commands...)

	return communityQueryCmd
}

// GetCmdQueryBalance implements a command to return the current community pool balance.
func GetCmdQueryBalance() *cobra.Command {
	return &cobra.Command{
		Use:   "balance",
		Short: "Query the current balance of the community module account",
		Args:  cobra.NoArgs,
		RunE: func(cmd *cobra.Command, args []string) error {
			clientCtx, err := client.GetClientQueryContext(cmd)
			if err != nil {
				return err
			}
			queryClient := types.NewQueryClient(clientCtx)

			res, err := queryClient.Balance(cmd.Context(), &types.QueryBalanceRequest{})
			if err != nil {
				return err
			}

			return clientCtx.PrintProto(res)
		},
	}
}

<<<<<<< HEAD
// GetCmdQueryParams implements a command to return the current community pool params.
func GetCmdQueryParams() *cobra.Command {
	return &cobra.Command{
		Use:  "params",
		Long: "Query the current community module parameters.",
		Args: cobra.NoArgs,
=======
// LegacyCommunityPoolCmd implements a command to return the legacy community pool balance.
func LegacyCommunityPoolCmd() *cobra.Command {
	return &cobra.Command{
		Use:   "legacy-community-pool",
		Short: "Query the current balance of the legacy community pool",
		Args:  cobra.NoArgs,
>>>>>>> 202492cb
		RunE: func(cmd *cobra.Command, args []string) error {
			clientCtx, err := client.GetClientQueryContext(cmd)
			if err != nil {
				return err
			}
			queryClient := types.NewQueryClient(clientCtx)

<<<<<<< HEAD
			res, err := queryClient.Params(cmd.Context(), &types.QueryParamsRequest{})
=======
			res, err := queryClient.LegacyCommunityPool(cmd.Context(), &types.QueryLegacyCommunityPoolRequest{})
>>>>>>> 202492cb
			if err != nil {
				return err
			}

			return clientCtx.PrintProto(res)
		},
	}
<<<<<<< HEAD
}
=======
}
>>>>>>> 202492cb
<|MERGE_RESOLUTION|>--- conflicted
+++ resolved
@@ -20,11 +20,8 @@
 
 	commands := []*cobra.Command{
 		GetCmdQueryBalance(),
-<<<<<<< HEAD
 		GetCmdQueryParams(),
-=======
 		LegacyCommunityPoolCmd(),
->>>>>>> 202492cb
 	}
 
 	for _, cmd := range commands {
@@ -59,21 +56,12 @@
 	}
 }
 
-<<<<<<< HEAD
 // GetCmdQueryParams implements a command to return the current community pool params.
 func GetCmdQueryParams() *cobra.Command {
 	return &cobra.Command{
 		Use:  "params",
 		Long: "Query the current community module parameters.",
 		Args: cobra.NoArgs,
-=======
-// LegacyCommunityPoolCmd implements a command to return the legacy community pool balance.
-func LegacyCommunityPoolCmd() *cobra.Command {
-	return &cobra.Command{
-		Use:   "legacy-community-pool",
-		Short: "Query the current balance of the legacy community pool",
-		Args:  cobra.NoArgs,
->>>>>>> 202492cb
 		RunE: func(cmd *cobra.Command, args []string) error {
 			clientCtx, err := client.GetClientQueryContext(cmd)
 			if err != nil {
@@ -81,11 +69,7 @@
 			}
 			queryClient := types.NewQueryClient(clientCtx)
 
-<<<<<<< HEAD
 			res, err := queryClient.Params(cmd.Context(), &types.QueryParamsRequest{})
-=======
-			res, err := queryClient.LegacyCommunityPool(cmd.Context(), &types.QueryLegacyCommunityPoolRequest{})
->>>>>>> 202492cb
 			if err != nil {
 				return err
 			}
@@ -93,8 +77,27 @@
 			return clientCtx.PrintProto(res)
 		},
 	}
-<<<<<<< HEAD
 }
-=======
-}
->>>>>>> 202492cb
+
+// LegacyCommunityPoolCmd implements a command to return the legacy community pool balance.
+func LegacyCommunityPoolCmd() *cobra.Command {
+	return &cobra.Command{
+		Use:   "legacy-community-pool",
+		Short: "Query the current balance of the legacy community pool",
+		Args:  cobra.NoArgs,
+		RunE: func(cmd *cobra.Command, args []string) error {
+			clientCtx, err := client.GetClientQueryContext(cmd)
+			if err != nil {
+				return err
+			}
+			queryClient := types.NewQueryClient(clientCtx)
+
+			res, err := queryClient.LegacyCommunityPool(cmd.Context(), &types.QueryLegacyCommunityPoolRequest{})
+			if err != nil {
+				return err
+			}
+
+			return clientCtx.PrintProto(res)
+		},
+	}
+}