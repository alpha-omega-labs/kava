package keeper

import (
	"context"

	sdk "github.com/cosmos/cosmos-sdk/types"
	"github.com/kava-labs/kava/x/community/types"
)

type queryServer struct {
	keeper Keeper
}

var _ types.QueryServer = queryServer{}

// NewQueryServerImpl creates a new server for handling gRPC queries.
func NewQueryServerImpl(k Keeper) types.QueryServer {
	return &queryServer{keeper: k}
}

// Balance implements the gRPC service handler for querying x/community balance.
func (s queryServer) Balance(c context.Context, _ *types.QueryBalanceRequest) (*types.QueryBalanceResponse, error) {
	ctx := sdk.UnwrapSDKContext(c)
	return &types.QueryBalanceResponse{
		Coins: s.keeper.GetModuleAccountBalance(ctx),
	}, nil
}

<<<<<<< HEAD
func (s queryServer) Params(c context.Context, _ *types.QueryParamsRequest) (*types.QueryParamsResponse, error) {
	ctx := sdk.UnwrapSDKContext(c)
	return &types.QueryParamsResponse{
		Params: s.keeper.GetParams(ctx),
=======
// LegacyCommunityPool implements the gRPC service handler for querying the legacy community pool balance.
func (s queryServer) LegacyCommunityPool(c context.Context, _ *types.QueryLegacyCommunityPoolRequest) (*types.QueryLegacyCommunityPoolResponse, error) {
	ctx := sdk.UnwrapSDKContext(c)
	balance := s.keeper.distrKeeper.GetFeePoolCommunityCoins(ctx)
	return &types.QueryLegacyCommunityPoolResponse{
		Address: s.keeper.legacyCommunityPoolAddress.String(),
		Balance: balance,
>>>>>>> 202492cb
	}, nil
}<|MERGE_RESOLUTION|>--- conflicted
+++ resolved
@@ -26,12 +26,13 @@
 	}, nil
 }
 
-<<<<<<< HEAD
 func (s queryServer) Params(c context.Context, _ *types.QueryParamsRequest) (*types.QueryParamsResponse, error) {
 	ctx := sdk.UnwrapSDKContext(c)
 	return &types.QueryParamsResponse{
 		Params: s.keeper.GetParams(ctx),
-=======
+	}, nil
+}
+
 // LegacyCommunityPool implements the gRPC service handler for querying the legacy community pool balance.
 func (s queryServer) LegacyCommunityPool(c context.Context, _ *types.QueryLegacyCommunityPoolRequest) (*types.QueryLegacyCommunityPoolResponse, error) {
 	ctx := sdk.UnwrapSDKContext(c)
@@ -39,6 +40,5 @@
 	return &types.QueryLegacyCommunityPoolResponse{
 		Address: s.keeper.legacyCommunityPoolAddress.String(),
 		Balance: balance,
->>>>>>> 202492cb
 	}, nil
 }