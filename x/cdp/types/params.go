--- conflicted
+++ resolved
@@ -39,25 +39,6 @@
 	stabilityFeeMax         = sdk.MustNewDecFromStr("1.000000051034942716") // 500% APR
 )
 
-<<<<<<< HEAD
-// String implements fmt.Stringer
-func (p Params) String() string {
-	return fmt.Sprintf(`Params:
-	Global Debt Limit: %s
-	Collateral Params: %s
-	Debt Params: %s
-	Surplus Auction Threshold: %s
-	Surplus Auction Lot: %s
-	Debt Auction Threshold: %s
-	Debt Auction Lot: %s
-	Circuit Breaker: %t`,
-		p.GlobalDebtLimit, p.CollateralParams, p.DebtParam, p.SurplusAuctionThreshold, p.SurplusAuctionLot,
-		p.DebtAuctionThreshold, p.DebtAuctionLot, p.CircuitBreaker,
-	)
-}
-
-=======
->>>>>>> 6efc902c
 // NewParams returns a new params object
 func NewParams(
 	debtLimit sdk.Coin, collateralParams CollateralParams, debtParam DebtParam, surplusThreshold,
@@ -96,10 +77,6 @@
 		StabilityFee:                     stabilityFee,
 		AuctionSize:                      auctionSize,
 		LiquidationPenalty:               liqPenalty,
-<<<<<<< HEAD
-		Prefix:                           uint32(prefix),
-=======
->>>>>>> 6efc902c
 		SpotMarketID:                     spotMarketID,
 		LiquidationMarketID:              liquidationMarketID,
 		KeeperRewardPercentage:           keeperReward,
@@ -111,18 +88,6 @@
 // CollateralParams array of CollateralParam
 type CollateralParams []CollateralParam
 
-<<<<<<< HEAD
-// String implements fmt.Stringer
-func (cps CollateralParams) String() string {
-	out := "Collateral Params\n"
-	for _, cp := range cps {
-		out += fmt.Sprintf("%s\n", cp)
-	}
-	return out
-}
-
-=======
->>>>>>> 6efc902c
 // NewDebtParam returns a new DebtParam
 func NewDebtParam(denom, refAsset string, conversionFactor, debtFloor sdk.Int) DebtParam {
 	return DebtParam{
@@ -254,10 +219,6 @@
 		return fmt.Errorf("invalid parameter type: %T", i)
 	}
 
-<<<<<<< HEAD
-	prefixDupMap := make(map[uint32]bool)
-=======
->>>>>>> 6efc902c
 	typeDupMap := make(map[string]bool)
 	for _, cp := range collateralParams {
 		if err := sdk.ValidateDenom(cp.Denom); err != nil {
@@ -276,22 +237,7 @@
 			return fmt.Errorf("liquidation market id cannot be blank %v", cp)
 		}
 
-<<<<<<< HEAD
-		if int(cp.Prefix) < minCollateralPrefix || int(cp.Prefix) > maxCollateralPrefix {
-			return fmt.Errorf("invalid prefix for collateral denom %s: %b", cp.Denom, cp.Prefix)
-		}
-
-		_, found := prefixDupMap[cp.Prefix]
-		if found {
-			return fmt.Errorf("duplicate prefix for collateral denom %s: %v", cp.Denom, []byte{byte(cp.Prefix)})
-		}
-
-		prefixDupMap[cp.Prefix] = true
-
-		_, found = typeDupMap[cp.Type]
-=======
 		_, found := typeDupMap[cp.Type]
->>>>>>> 6efc902c
 		if found {
 			return fmt.Errorf("duplicate cdp collateral type: %s", cp.Type)
 		}
