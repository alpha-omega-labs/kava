--- conflicted
+++ resolved
@@ -97,21 +97,6 @@
 	return nil
 }
 
-<<<<<<< HEAD
-// NewAugmentedCDP creates a new AugmentedCDP object
-func NewAugmentedCDP(cdp CDP, collateralValue sdk.Coin, collateralizationRatio sdk.Dec) AugmentedCDP {
-	augmentedCDP := AugmentedCDP{
-		CDP: CDP{
-			ID:              cdp.ID,
-			Owner:           cdp.Owner,
-			Type:            cdp.Type,
-			Collateral:      cdp.Collateral,
-			Principal:       cdp.Principal,
-			AccumulatedFees: cdp.AccumulatedFees,
-			FeesUpdated:     cdp.FeesUpdated,
-			InterestFactor:  cdp.InterestFactor,
-		},
-=======
 // NewCDPResponse creates a new CDPResponse object
 func NewCDPResponse(cdp CDP, collateralValue sdk.Coin, collateralizationRatio sdk.Dec) CDPResponse {
 	return CDPResponse{
@@ -123,7 +108,6 @@
 		AccumulatedFees:        cdp.AccumulatedFees,
 		FeesUpdated:            cdp.FeesUpdated,
 		InterestFactor:         cdp.InterestFactor,
->>>>>>> 6efc902c
 		CollateralValue:        collateralValue,
 		CollateralizationRatio: collateralizationRatio,
 	}
@@ -134,18 +118,6 @@
 
 // TotalPrincipals a collection of TotalPrincipal objects
 type TotalPrincipals []TotalPrincipal
-<<<<<<< HEAD
-
-func (t *TotalPrincipal) String() string {
-	return strings.TrimSpace(fmt.Sprintf(`TotalPrincipal:
-	CollateralType: %s
-	Amount: %s`,
-		t.CollateralType,
-		t.Amount,
-	))
-}
-=======
->>>>>>> 6efc902c
 
 // TotalPrincipal returns a new TotalPrincipal
 func NewTotalPrincipal(collateralType string, amount sdk.Coin) TotalPrincipal {
@@ -157,18 +129,6 @@
 
 // TotalCollaterals a collection of TotalCollateral objects
 type TotalCollaterals []TotalCollateral
-<<<<<<< HEAD
-
-func (t *TotalCollateral) String() string {
-	return strings.TrimSpace(fmt.Sprintf(`TotalCollateral:
-	CollateralType: %s
-	Amount: %s`,
-		t.CollateralType,
-		t.Amount,
-	))
-}
-=======
->>>>>>> 6efc902c
 
 // TotalCollateral returns a new TotalCollateral
 func NewTotalCollateral(collateralType string, amount sdk.Coin) TotalCollateral {
