--- conflicted
+++ resolved
@@ -37,23 +37,11 @@
 
 // ValidateBasic does a simple validation check that doesn't require access to any other information.
 func (msg MsgCreateCDP) ValidateBasic() error {
-<<<<<<< HEAD
-	if msg.Sender == "" {
-		return sdkerrors.Wrap(sdkerrors.ErrInvalidAddress, "sender address cannot be empty")
-	}
-
 	_, err := sdk.AccAddressFromBech32(msg.Sender)
 	if err != nil {
 		return sdkerrors.Wrap(sdkerrors.ErrInvalidAddress, err.Error())
 	}
 
-=======
-	_, err := sdk.AccAddressFromBech32(msg.Sender)
-	if err != nil {
-		return sdkerrors.Wrap(sdkerrors.ErrInvalidAddress, err.Error())
-	}
-
->>>>>>> 6efc902c
 	if msg.Collateral.IsZero() || !msg.Collateral.IsValid() {
 		return sdkerrors.Wrapf(sdkerrors.ErrInvalidCoins, "collateral amount %s", msg.Collateral)
 	}
@@ -81,19 +69,6 @@
 	return []sdk.AccAddress{sender}
 }
 
-<<<<<<< HEAD
-// String implements the Stringer interface
-func (msg MsgCreateCDP) String() string {
-	return fmt.Sprintf(`Create CDP Message:
-  Sender:         %s
-	Collateral: %s
-	Principal: %s
-	Collateral Type: %s
-`, msg.Sender, msg.Collateral, msg.Principal, msg.CollateralType)
-}
-
-=======
->>>>>>> 6efc902c
 // NewMsgDeposit returns a new MsgDeposit
 func NewMsgDeposit(owner sdk.AccAddress, depositor sdk.AccAddress, collateral sdk.Coin, collateralType string) MsgDeposit {
 	return MsgDeposit{
@@ -112,13 +87,6 @@
 
 // ValidateBasic does a simple validation check that doesn't require access to any other information.
 func (msg MsgDeposit) ValidateBasic() error {
-<<<<<<< HEAD
-	if msg.Owner == "" {
-		return sdkerrors.Wrap(sdkerrors.ErrInvalidAddress, "owner address cannot be empty")
-	}
-	if msg.Depositor == "" {
-		return sdkerrors.Wrap(sdkerrors.ErrInvalidAddress, "sender address cannot be empty")
-=======
 	_, err := sdk.AccAddressFromBech32(msg.Owner)
 	if err != nil {
 		return sdkerrors.Wrapf(sdkerrors.ErrInvalidAddress, "invalid owner address %s", err)
@@ -126,7 +94,6 @@
 	_, err = sdk.AccAddressFromBech32(msg.Depositor)
 	if err != nil {
 		return sdkerrors.Wrapf(sdkerrors.ErrInvalidAddress, "invalid depositor address %s", err)
->>>>>>> 6efc902c
 	}
 
 	if !msg.Collateral.IsValid() || msg.Collateral.IsZero() {
@@ -153,19 +120,6 @@
 	return []sdk.AccAddress{depositor}
 }
 
-<<<<<<< HEAD
-// String implements the Stringer interface
-func (msg MsgDeposit) String() string {
-	return fmt.Sprintf(`Deposit to CDP Message:
-	Sender:         %s
-	Owner: %s
-	Collateral: %s
-	CollateralType: %s
-`, msg.Owner, msg.Owner, msg.Collateral, msg.CollateralType)
-}
-
-=======
->>>>>>> 6efc902c
 // NewMsgWithdraw returns a new MsgDeposit
 func NewMsgWithdraw(owner sdk.AccAddress, depositor sdk.AccAddress, collateral sdk.Coin, collateralType string) MsgWithdraw {
 	return MsgWithdraw{
@@ -184,13 +138,6 @@
 
 // ValidateBasic does a simple validation check that doesn't require access to any other information.
 func (msg MsgWithdraw) ValidateBasic() error {
-<<<<<<< HEAD
-	if msg.Owner == "" {
-		return sdkerrors.Wrap(sdkerrors.ErrInvalidAddress, "owner address cannot be empty")
-	}
-	if msg.Depositor == "" {
-		return sdkerrors.Wrap(sdkerrors.ErrInvalidAddress, "sender address cannot be empty")
-=======
 	_, err := sdk.AccAddressFromBech32(msg.Owner)
 	if err != nil {
 		return sdkerrors.Wrapf(sdkerrors.ErrInvalidAddress, "invalid owner address %s", err)
@@ -198,7 +145,6 @@
 	_, err = sdk.AccAddressFromBech32(msg.Depositor)
 	if err != nil {
 		return sdkerrors.Wrapf(sdkerrors.ErrInvalidAddress, "invalid depositor address %s", err)
->>>>>>> 6efc902c
 	}
 
 	if !msg.Collateral.IsValid() || msg.Collateral.IsZero() {
@@ -225,18 +171,6 @@
 	return []sdk.AccAddress{depositor}
 }
 
-<<<<<<< HEAD
-// String implements the Stringer interface
-func (msg MsgWithdraw) String() string {
-	return fmt.Sprintf(`Withdraw from CDP Message:
-	Owner:         %s
-	Depositor: %s
-	Collateral: %s
-`, msg.Owner, msg.Depositor, msg.Collateral)
-}
-
-=======
->>>>>>> 6efc902c
 // NewMsgDrawDebt returns a new MsgDrawDebt
 func NewMsgDrawDebt(sender sdk.AccAddress, collateralType string, principal sdk.Coin) MsgDrawDebt {
 	return MsgDrawDebt{
@@ -254,14 +188,9 @@
 
 // ValidateBasic does a simple validation check that doesn't require access to any other information.
 func (msg MsgDrawDebt) ValidateBasic() error {
-<<<<<<< HEAD
-	if msg.Sender == "" {
-		return sdkerrors.Wrap(sdkerrors.ErrInvalidAddress, "sender address cannot be empty")
-=======
 	_, err := sdk.AccAddressFromBech32(msg.Sender)
 	if err != nil {
 		return sdkerrors.Wrapf(sdkerrors.ErrInvalidAddress, "invalid sender address %s", err)
->>>>>>> 6efc902c
 	}
 
 	if strings.TrimSpace(msg.CollateralType) == "" {
@@ -288,18 +217,6 @@
 	return []sdk.AccAddress{sender}
 }
 
-<<<<<<< HEAD
-// String implements the Stringer interface
-func (msg MsgDrawDebt) String() string {
-	return fmt.Sprintf(`Draw debt from CDP Message:
-	Sender:         %s
-	Collateral Type: %s
-	Principal: %s
-`, msg.Sender, msg.CollateralType, msg.Principal)
-}
-
-=======
->>>>>>> 6efc902c
 // NewMsgRepayDebt returns a new MsgRepayDebt
 func NewMsgRepayDebt(sender sdk.AccAddress, collateralType string, payment sdk.Coin) MsgRepayDebt {
 	return MsgRepayDebt{
@@ -317,14 +234,9 @@
 
 // ValidateBasic does a simple validation check that doesn't require access to any other information.
 func (msg MsgRepayDebt) ValidateBasic() error {
-<<<<<<< HEAD
-	if msg.Sender == "" {
-		return sdkerrors.Wrap(sdkerrors.ErrInvalidAddress, "sender address cannot be empty")
-=======
 	_, err := sdk.AccAddressFromBech32(msg.Sender)
 	if err != nil {
 		return sdkerrors.Wrapf(sdkerrors.ErrInvalidAddress, "invalid sender address %s", err)
->>>>>>> 6efc902c
 	}
 
 	if strings.TrimSpace(msg.CollateralType) == "" {
@@ -351,18 +263,6 @@
 	return []sdk.AccAddress{sender}
 }
 
-<<<<<<< HEAD
-// String implements the Stringer interface
-func (msg MsgRepayDebt) String() string {
-	return fmt.Sprintf(`Draw debt from CDP Message:
-	Sender:         %s
-	Collateral Type: %s
-	Payment: %s
-`, msg.Sender, msg.CollateralType, msg.Payment)
-}
-
-=======
->>>>>>> 6efc902c
 // NewMsgLiquidate returns a new MsgLiquidate
 func NewMsgLiquidate(keeper, borrower sdk.AccAddress, ctype string) MsgLiquidate {
 	return MsgLiquidate{
@@ -380,13 +280,6 @@
 
 // ValidateBasic does a simple validation check that doesn't require access to any other information.
 func (msg MsgLiquidate) ValidateBasic() error {
-<<<<<<< HEAD
-	if msg.Keeper == "" {
-		return sdkerrors.Wrap(sdkerrors.ErrInvalidAddress, "keeper address cannot be empty")
-	}
-	if msg.Borrower == "" {
-		return sdkerrors.Wrap(sdkerrors.ErrInvalidAddress, "borrower address cannot be empty")
-=======
 	_, err := sdk.AccAddressFromBech32(msg.Keeper)
 	if err != nil {
 		return sdkerrors.Wrapf(sdkerrors.ErrInvalidAddress, "invalid keeper address %s", err)
@@ -394,7 +287,6 @@
 	_, err = sdk.AccAddressFromBech32(msg.Borrower)
 	if err != nil {
 		return sdkerrors.Wrapf(sdkerrors.ErrInvalidAddress, "invalid borrower address %s", err)
->>>>>>> 6efc902c
 	}
 
 	if strings.TrimSpace(msg.CollateralType) == "" {
@@ -416,16 +308,4 @@
 		panic(err)
 	}
 	return []sdk.AccAddress{keeper}
-<<<<<<< HEAD
-}
-
-// String implements the Stringer interface
-func (msg MsgLiquidate) String() string {
-	return fmt.Sprintf(`Liquidate Message:
-	Keeper:           %s
-	Borrower:         %s
-	Collateral Type %s
-`, msg.Keeper, msg.Borrower, msg.CollateralType)
-=======
->>>>>>> 6efc902c
 }