--- conflicted
+++ resolved
@@ -77,13 +77,8 @@
 	var auctions []*codectypes.Any
 	auctionStore := prefix.NewStore(ctx.KVStore(s.keeper.storeKey), types.AuctionKeyPrefix)
 
-<<<<<<< HEAD
 	pageRes, err := query.FilteredPaginate(auctionStore, req.Pagination, func(key []byte, value []byte, accumulate bool) (bool, error) {
-		result, err := q.keeper.UnmarshalAuction(value)
-=======
-	pageRes, err := query.Paginate(auctionStore, req.Pagination, func(key []byte, value []byte) error {
 		result, err := s.keeper.UnmarshalAuction(value)
->>>>>>> cf5adf35
 		if err != nil {
 			return false, err
 		}
