--- conflicted
+++ resolved
@@ -27,7 +27,7 @@
 
 func (suite *hookTestSuite) TestHooks_DepositAndWithdraw() {
 	suite.Keeper.ClearHooks()
-	earnHooks := mocks.NewEarnHooks(suite.T())
+	earnHooks := &mocks.EarnHooks{}
 	suite.Keeper.SetHooks(earnHooks)
 
 	vault1Denom := "usdx"
@@ -375,11 +375,8 @@
 	)
 	suite.Require().NoError(err)
 
-<<<<<<< HEAD
-=======
 	earnHooks.AssertExpectations(suite.T())
 
->>>>>>> 050fb760
 	// ------------------------------------------------------------
 	// withdraw from acc2
 	shareRecord, found = suite.Keeper.GetVaultAccountShares(
@@ -424,8 +421,6 @@
 		suite.Ctx,
 		acc2.GetAddress(),
 		acc2deposit2Amount,
-<<<<<<< HEAD
-=======
 		types.STRATEGY_TYPE_SAVINGS,
 	)
 	suite.Require().NoError(err)
@@ -472,56 +467,11 @@
 		suite.Ctx,
 		acc2.GetAddress(),
 		acc2deposit2Amount,
->>>>>>> 050fb760
-		types.STRATEGY_TYPE_SAVINGS,
-	)
-	suite.Require().NoError(err)
-
-	// test hooks on second partial withdraw
-	shareRecord2, found = suite.Keeper.GetVaultAccountShares(
-		suite.Ctx,
-		acc2.GetAddress(),
-	)
-	suite.Require().True(found)
-
-	// all shares given to before deposit modified even with partial withdraw
-	earnHooks.On(
-		"BeforeVaultDepositModified",
-		suite.Ctx,
-		acc2deposit2Amount.Denom,
-		acc2.GetAddress(),
-		shareRecord2.AmountOf(acc2deposit2Amount.Denom),
-	).Once()
-	_, err = suite.Keeper.Withdraw(
-		suite.Ctx,
-		acc2.GetAddress(),
-		acc2deposit2Amount,
-		types.STRATEGY_TYPE_SAVINGS,
-	)
-	suite.Require().NoError(err)
-
-	// test hooks withdraw all remaining shares
-	shareRecord2, found = suite.Keeper.GetVaultAccountShares(
-		suite.Ctx,
-		acc2.GetAddress(),
-	)
-	suite.Require().True(found)
-
-	// all shares given to before deposit modified even with partial withdraw
-	earnHooks.On(
-		"BeforeVaultDepositModified",
-		suite.Ctx,
-		acc2deposit2Amount.Denom,
-		acc2.GetAddress(),
-		shareRecord2.AmountOf(acc2deposit2Amount.Denom),
-	).Once()
-	_, err = suite.Keeper.Withdraw(
-		suite.Ctx,
-		acc2.GetAddress(),
-		acc2deposit2Amount,
-		types.STRATEGY_TYPE_SAVINGS,
-	)
-	suite.Require().NoError(err)
+		types.STRATEGY_TYPE_SAVINGS,
+	)
+	suite.Require().NoError(err)
+
+	earnHooks.AssertExpectations(suite.T())
 }
 
 func (suite *hookTestSuite) TestHooks_NoPanicsOnNilHooks() {
