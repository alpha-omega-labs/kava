package keeper_test

import (
	"context"
	"fmt"
	"testing"

	"github.com/cosmos/cosmos-sdk/baseapp"
	"github.com/cosmos/cosmos-sdk/crypto/keys/ed25519"
	sdk "github.com/cosmos/cosmos-sdk/types"
	"github.com/cosmos/cosmos-sdk/x/staking"
	stakingkeeper "github.com/cosmos/cosmos-sdk/x/staking/keeper"
	stakingtypes "github.com/cosmos/cosmos-sdk/x/staking/types"
	"github.com/stretchr/testify/suite"
	"google.golang.org/grpc/codes"
	"google.golang.org/grpc/status"

	"github.com/kava-labs/kava/app"
	"github.com/kava-labs/kava/x/earn/keeper"
	"github.com/kava-labs/kava/x/earn/testutil"
	"github.com/kava-labs/kava/x/earn/types"
	liquidtypes "github.com/kava-labs/kava/x/liquid/types"
)

type grpcQueryTestSuite struct {
	testutil.Suite

	queryClient types.QueryClient
}

func (suite *grpcQueryTestSuite) SetupTest() {
	suite.Suite.SetupTest()
	suite.Keeper.SetParams(suite.Ctx, types.DefaultParams())

	queryHelper := baseapp.NewQueryServerTestHelper(suite.Ctx, suite.App.InterfaceRegistry())
	types.RegisterQueryServer(queryHelper, keeper.NewQueryServerImpl(suite.Keeper))

	suite.queryClient = types.NewQueryClient(queryHelper)
}

func TestGrpcQueryTestSuite(t *testing.T) {
	suite.Run(t, new(grpcQueryTestSuite))
}

func (suite *grpcQueryTestSuite) TestQueryParams() {
	vaultDenom := "usdx"

	res, err := suite.queryClient.Params(context.Background(), types.NewQueryParamsRequest())
	suite.Require().NoError(err)
	// ElementsMatch instead of Equal because AllowedVaults{} != AllowedVaults(nil)
	suite.Require().ElementsMatch(types.DefaultParams().AllowedVaults, res.Params.AllowedVaults)

	// Add vault to params
	suite.CreateVault(vaultDenom, types.StrategyTypes{types.STRATEGY_TYPE_HARD}, false, nil)

	// Query again for added vault
	res, err = suite.queryClient.Params(context.Background(), types.NewQueryParamsRequest())
	suite.Require().NoError(err)
	suite.Require().Equal(
		types.AllowedVaults{
			types.NewAllowedVault(vaultDenom, types.StrategyTypes{types.STRATEGY_TYPE_HARD}, false, nil),
		},
		res.Params.AllowedVaults,
	)
}

func (suite *grpcQueryTestSuite) TestVaults_ZeroSupply() {
	// Add vaults
	suite.CreateVault("usdx", types.StrategyTypes{types.STRATEGY_TYPE_HARD}, false, nil)
	suite.CreateVault("busd", types.StrategyTypes{types.STRATEGY_TYPE_HARD}, false, nil)

	suite.Run("single", func() {
		res, err := suite.queryClient.Vault(context.Background(), types.NewQueryVaultRequest("usdx"))
		suite.Require().NoError(err)
		suite.Require().Equal(
			types.VaultResponse{
				Denom:             "usdx",
				Strategies:        []types.StrategyType{types.STRATEGY_TYPE_HARD},
				IsPrivateVault:    false,
				AllowedDepositors: nil,
				TotalShares:       sdk.NewDec(0).String(),
				TotalValue:        sdk.NewInt(0),
			},
			res.Vault,
		)
	})

	suite.Run("all", func() {
		res, err := suite.queryClient.Vaults(context.Background(), types.NewQueryVaultsRequest())
		suite.Require().NoError(err)
		suite.Require().ElementsMatch([]types.VaultResponse{
			{
				Denom:             "usdx",
				Strategies:        []types.StrategyType{types.STRATEGY_TYPE_HARD},
				IsPrivateVault:    false,
				AllowedDepositors: nil,
				TotalShares:       sdk.ZeroDec().String(),
				TotalValue:        sdk.ZeroInt(),
			},
			{
				Denom:             "busd",
				Strategies:        []types.StrategyType{types.STRATEGY_TYPE_HARD},
				IsPrivateVault:    false,
				AllowedDepositors: nil,
				TotalShares:       sdk.ZeroDec().String(),
				TotalValue:        sdk.ZeroInt(),
			},
		},
			res.Vaults,
		)
	})
}

func (suite *grpcQueryTestSuite) TestVaults_WithSupply() {
	vaultDenom := "usdx"
	vault2Denom := testutil.TestBkavaDenoms[0]

	depositAmount := sdk.NewInt64Coin(vaultDenom, 100)
	deposit2Amount := sdk.NewInt64Coin(vault2Denom, 100)

	suite.CreateVault(vaultDenom, types.StrategyTypes{types.STRATEGY_TYPE_HARD}, false, nil)
	suite.CreateVault("bkava", types.StrategyTypes{types.STRATEGY_TYPE_SAVINGS}, false, nil)

	acc := suite.CreateAccount(sdk.NewCoins(
		sdk.NewInt64Coin(vaultDenom, 1000),
		sdk.NewInt64Coin(vault2Denom, 1000),
	), 0)

	err := suite.Keeper.Deposit(suite.Ctx, acc.GetAddress(), depositAmount, types.STRATEGY_TYPE_HARD)
	suite.Require().NoError(err)

	err = suite.Keeper.Deposit(suite.Ctx, acc.GetAddress(), deposit2Amount, types.STRATEGY_TYPE_SAVINGS)
	suite.Require().NoError(err)

	res, err := suite.queryClient.Vaults(context.Background(), types.NewQueryVaultsRequest())
	suite.Require().NoError(err)
	suite.Require().Len(res.Vaults, 2)
	suite.Require().ElementsMatch(
		[]types.VaultResponse{
			{
				Denom:             vaultDenom,
				Strategies:        []types.StrategyType{types.STRATEGY_TYPE_HARD},
				IsPrivateVault:    false,
				AllowedDepositors: nil,
				TotalShares:       depositAmount.Amount.ToDec().String(),
				TotalValue:        depositAmount.Amount,
			},
			{
				Denom:             vault2Denom,
				Strategies:        []types.StrategyType{types.STRATEGY_TYPE_SAVINGS},
				IsPrivateVault:    false,
				AllowedDepositors: nil,
				TotalShares:       deposit2Amount.Amount.ToDec().String(),
				TotalValue:        deposit2Amount.Amount,
			},
		},
		res.Vaults,
	)
}

func (suite *grpcQueryTestSuite) TestVaults_MixedSupply() {
	vaultDenom := "usdx"
	vault2Denom := "busd"
	vault3Denom := testutil.TestBkavaDenoms[0]

	depositAmount := sdk.NewInt64Coin(vault3Denom, 100)

	suite.CreateVault(vaultDenom, types.StrategyTypes{types.STRATEGY_TYPE_HARD}, false, nil)
	suite.CreateVault(vault2Denom, types.StrategyTypes{types.STRATEGY_TYPE_HARD}, false, nil)
	suite.CreateVault("bkava", types.StrategyTypes{types.STRATEGY_TYPE_SAVINGS}, false, nil)

	acc := suite.CreateAccount(sdk.NewCoins(
		sdk.NewInt64Coin(vaultDenom, 1000),
		sdk.NewInt64Coin(vault2Denom, 1000),
		sdk.NewInt64Coin(vault3Denom, 1000),
	), 0)

	err := suite.Keeper.Deposit(suite.Ctx, acc.GetAddress(), depositAmount, types.STRATEGY_TYPE_SAVINGS)
	suite.Require().NoError(err)

	res, err := suite.queryClient.Vaults(context.Background(), types.NewQueryVaultsRequest())
	suite.Require().NoError(err)
	suite.Require().Len(res.Vaults, 3)
	suite.Require().ElementsMatch(
		[]types.VaultResponse{
			{
				Denom:             vaultDenom,
				Strategies:        []types.StrategyType{types.STRATEGY_TYPE_HARD},
				IsPrivateVault:    false,
				AllowedDepositors: nil,
				TotalShares:       sdk.ZeroDec().String(),
				TotalValue:        sdk.ZeroInt(),
			},
			{
				Denom:             vault2Denom,
				Strategies:        []types.StrategyType{types.STRATEGY_TYPE_HARD},
				IsPrivateVault:    false,
				AllowedDepositors: nil,
				TotalShares:       sdk.ZeroDec().String(),
				TotalValue:        sdk.ZeroInt(),
			},
			{
				Denom:             vault3Denom,
				Strategies:        []types.StrategyType{types.STRATEGY_TYPE_SAVINGS},
				IsPrivateVault:    false,
				AllowedDepositors: nil,
				TotalShares:       depositAmount.Amount.ToDec().String(),
				TotalValue:        depositAmount.Amount,
			},
		},
		res.Vaults,
	)
}

func (suite *grpcQueryTestSuite) TestVault_NotFound() {
	_, err := suite.queryClient.Vault(context.Background(), types.NewQueryVaultRequest("usdx"))
	suite.Require().Error(err)
	suite.Require().ErrorIs(err, status.Errorf(codes.NotFound, "vault not found with specified denom"))
}

func (suite *grpcQueryTestSuite) TestDeposits() {
	// Validator setup for bkava
	_, addrs := app.GeneratePrivKeyAddressPairs(5)
	valAccAddr1, valAccAddr2, delegator := addrs[0], addrs[1], addrs[2]
	valAddr1 := sdk.ValAddress(valAccAddr1)
	valAddr2 := sdk.ValAddress(valAccAddr2)

	vault1Denom := "usdx"
	vault2Denom := "busd"
	vault3Denom := fmt.Sprintf("bkava-%s", valAddr1.String())
	vault4Denom := fmt.Sprintf("bkava-%s", valAddr2.String())

	initialUkavaBalance := sdk.NewInt(1e9)
	startBalance := sdk.NewCoins(
		sdk.NewCoin("ukava", initialUkavaBalance),
		sdk.NewInt64Coin(vault1Denom, 1000),
		sdk.NewInt64Coin(vault2Denom, 1000),
		// Bkava isn't actually minted via x/liquid
		sdk.NewInt64Coin(vault3Denom, 1000),
		sdk.NewInt64Coin(vault4Denom, 1000),
	)

	delegateAmount := sdk.NewInt(100e6)

	suite.App.FundAccount(suite.Ctx, valAccAddr1, startBalance)
	suite.App.FundAccount(suite.Ctx, valAccAddr2, startBalance)
	suite.App.FundAccount(suite.Ctx, delegator, startBalance)

	suite.CreateNewUnbondedValidator(valAddr1, initialUkavaBalance)
	suite.CreateNewUnbondedValidator(valAddr2, initialUkavaBalance)
	suite.CreateDelegation(valAddr1, delegator, delegateAmount)
	suite.CreateDelegation(valAddr2, delegator, delegateAmount)

	staking.EndBlocker(suite.Ctx, suite.App.GetStakingKeeper())

	savingsParams := suite.SavingsKeeper.GetParams(suite.Ctx)
	savingsParams.SupportedDenoms = append(savingsParams.SupportedDenoms, "bkava")
	suite.SavingsKeeper.SetParams(suite.Ctx, savingsParams)

	// Add vaults
	suite.CreateVault(vault1Denom, types.StrategyTypes{types.STRATEGY_TYPE_HARD}, false, nil)
	suite.CreateVault(vault2Denom, types.StrategyTypes{types.STRATEGY_TYPE_HARD}, false, nil)
	suite.CreateVault("bkava", types.StrategyTypes{types.STRATEGY_TYPE_SAVINGS}, false, nil)

	deposit1Amount := sdk.NewInt64Coin(vault1Denom, 100)
	deposit2Amount := sdk.NewInt64Coin(vault2Denom, 200)
	deposit3Amount := sdk.NewInt64Coin(vault3Denom, 200)
	deposit4Amount := sdk.NewInt64Coin(vault4Denom, 300)

	// Accounts
	acc1 := suite.CreateAccount(startBalance, 0).GetAddress()
	acc2 := delegator

	// Deposit into each vault from each account - 4 total deposits
	// Acc 1: usdx + busd
	// Acc 2: usdx + bkava-1 + bkava-2
	err := suite.Keeper.Deposit(suite.Ctx, acc1, deposit1Amount, types.STRATEGY_TYPE_HARD)
	suite.Require().NoError(err)
	err = suite.Keeper.Deposit(suite.Ctx, acc1, deposit2Amount, types.STRATEGY_TYPE_HARD)
	suite.Require().NoError(err)

	err = suite.Keeper.Deposit(suite.Ctx, acc2, deposit1Amount, types.STRATEGY_TYPE_HARD)
	suite.Require().NoError(err)
	err = suite.Keeper.Deposit(suite.Ctx, acc2, deposit3Amount, types.STRATEGY_TYPE_SAVINGS)
	suite.Require().NoError(err)
	err = suite.Keeper.Deposit(suite.Ctx, acc2, deposit4Amount, types.STRATEGY_TYPE_SAVINGS)
	suite.Require().NoError(err)

	suite.Run("specific vault", func() {
		// Query all deposits for account 1
		res, err := suite.queryClient.Deposits(
			context.Background(),
			types.NewQueryDepositsRequest(acc1.String(), vault1Denom, false, nil),
		)
		suite.Require().NoError(err)
		suite.Require().Len(res.Deposits, 1)
		suite.Require().ElementsMatchf(
			[]types.DepositResponse{
				{
					Depositor: acc1.String(),
					// Only includes specified deposit shares
					Shares: types.NewVaultShares(
						types.NewVaultShare(deposit1Amount.Denom, deposit1Amount.Amount.ToDec()),
					),
					// Only the specified vault denom value
					Value: sdk.NewCoins(deposit1Amount),
				},
			},
			res.Deposits,
			"deposits should match, got %v",
			res.Deposits,
		)
	})

	suite.Run("specific bkava vault", func() {
		res, err := suite.queryClient.Deposits(
			context.Background(),
			types.NewQueryDepositsRequest(acc2.String(), vault3Denom, false, nil),
		)
		suite.Require().NoError(err)
		suite.Require().Len(res.Deposits, 1)
		suite.Require().ElementsMatchf(
			[]types.DepositResponse{
				{
					Depositor: acc2.String(),
					// Only includes specified deposit shares
					Shares: types.NewVaultShares(
						types.NewVaultShare(deposit3Amount.Denom, deposit3Amount.Amount.ToDec()),
					),
					// Only the specified vault denom value
					Value: sdk.NewCoins(deposit3Amount),
				},
			},
			res.Deposits,
			"deposits should match, got %v",
			res.Deposits,
		)
	})

	suite.Run("specific bkava vault in staked tokens", func() {
		res, err := suite.queryClient.Deposits(
			context.Background(),
			types.NewQueryDepositsRequest(acc2.String(), vault3Denom, true, nil),
		)
		suite.Require().NoError(err)
		suite.Require().Len(res.Deposits, 1)
		suite.Require().Equal(
			types.DepositResponse{
				Depositor: acc2.String(),
				// Only includes specified deposit shares
				Shares: types.NewVaultShares(
					types.NewVaultShare(deposit3Amount.Denom, deposit3Amount.Amount.ToDec()),
				),
				// Only the specified vault denom value
				Value: sdk.NewCoins(
					sdk.NewCoin("ukava", deposit3Amount.Amount),
				),
			},
			res.Deposits[0],
		)
	})

	suite.Run("invalid vault", func() {
		_, err := suite.queryClient.Deposits(
			context.Background(),
			types.NewQueryDepositsRequest(acc1.String(), "notavaliddenom", false, nil),
		)
		suite.Require().Error(err)
		suite.Require().ErrorIs(err, status.Errorf(codes.NotFound, "vault for notavaliddenom not found"))
	})

	suite.Run("all vaults", func() {
		// Query all deposits for account 1
		res, err := suite.queryClient.Deposits(
			context.Background(),
			types.NewQueryDepositsRequest(acc1.String(), "", false, nil),
		)
		suite.Require().NoError(err)
		suite.Require().Len(res.Deposits, 1)
		suite.Require().ElementsMatch(
			[]types.DepositResponse{
				{
					Depositor: acc1.String(),
					Shares: types.NewVaultShares(
						types.NewVaultShare(deposit1Amount.Denom, deposit1Amount.Amount.ToDec()),
						types.NewVaultShare(deposit2Amount.Denom, deposit2Amount.Amount.ToDec()),
					),
					Value: sdk.NewCoins(deposit1Amount, deposit2Amount),
				},
			},
			res.Deposits,
		)
	})

	suite.Run("all vaults value in staked tokens", func() {
		// Query all deposits for account 1 with value in staked tokens
		res, err := suite.queryClient.Deposits(
			context.Background(),
			types.NewQueryDepositsRequest(acc2.String(), "", true, nil),
		)
		suite.Require().NoError(err)
		suite.Require().Len(res.Deposits, 1)
		suite.Require().Equal(
			types.DepositResponse{
				Depositor: acc2.String(),
				Shares: types.VaultShares{
<<<<<<< HEAD
					types.NewVaultShare(deposit4Amount.Denom, deposit4Amount.Amount.ToDec()),
					types.NewVaultShare(deposit3Amount.Denom, deposit3Amount.Amount.ToDec()),
					types.NewVaultShare(deposit1Amount.Denom, deposit1Amount.Amount.ToDec()),
				},
				Value: sdk.Coins{
					sdk.NewCoin("ukava", deposit4Amount.Amount),
					sdk.NewCoin("ukava", deposit3Amount.Amount),
					// Deposit 1 is last as it's the same order as vault shares
					deposit1Amount,
=======
					// Does not include non-bkava vaults
					types.NewVaultShare(deposit4Amount.Denom, deposit4Amount.Amount.ToDec()),
					types.NewVaultShare(deposit3Amount.Denom, deposit3Amount.Amount.ToDec()),
				},
				Value: sdk.Coins{
					// Does not include non-bkava vaults
					sdk.NewCoin("ukava", deposit4Amount.Amount),
					sdk.NewCoin("ukava", deposit3Amount.Amount),
>>>>>>> 050fb760
				},
			},
			res.Deposits[0],
		)
		for i := range res.Deposits[0].Shares {
			suite.Equal(
				res.Deposits[0].Shares[i].Amount,
				res.Deposits[0].Value[i].Amount.ToDec(),
				"order of deposit value should match shares",
			)
		}
	})
}

func (suite *grpcQueryTestSuite) TestDeposits_NoDeposits() {
	vault1Denom := "usdx"
	vault2Denom := "busd"

	// Add vaults
	suite.CreateVault(vault1Denom, types.StrategyTypes{types.STRATEGY_TYPE_HARD}, false, nil)
	suite.CreateVault(vault2Denom, types.StrategyTypes{types.STRATEGY_TYPE_HARD}, false, nil)
	suite.CreateVault("bkava", types.StrategyTypes{types.STRATEGY_TYPE_SAVINGS}, false, nil)

	// Accounts
	acc1 := suite.CreateAccount(sdk.NewCoins(), 0).GetAddress()

	suite.Run("specific vault", func() {
		// Query all deposits for account 1
		res, err := suite.queryClient.Deposits(
			context.Background(),
			types.NewQueryDepositsRequest(acc1.String(), vault1Denom, false, nil),
		)
		suite.Require().NoError(err)
		suite.Require().Len(res.Deposits, 1)
		suite.Require().ElementsMatchf(
			[]types.DepositResponse{
				{
					Depositor: acc1.String(),
					// Zero shares and zero value
					Shares: nil,
					Value:  nil,
				},
			},
			res.Deposits,
			"deposits should match, got %v",
			res.Deposits,
		)
	})

	suite.Run("all vaults", func() {
		// Query all deposits for account 1
		res, err := suite.queryClient.Deposits(
			context.Background(),
			types.NewQueryDepositsRequest(acc1.String(), "", false, nil),
		)
		suite.Require().NoError(err)
		suite.Require().Empty(res.Deposits)
	})
}

func (suite *grpcQueryTestSuite) TestDeposits_NoDepositor() {
	_, err := suite.queryClient.Deposits(
		context.Background(),
		types.NewQueryDepositsRequest("", "usdx", false, nil),
	)
	suite.Require().Error(err)
	suite.Require().ErrorIs(err, status.Error(codes.InvalidArgument, "depositor is required"))
}

func (suite *grpcQueryTestSuite) TestDeposits_InvalidAddress() {
	_, err := suite.queryClient.Deposits(
		context.Background(),
		types.NewQueryDepositsRequest("asdf", "usdx", false, nil),
	)
	suite.Require().Error(err)
	suite.Require().ErrorIs(err, status.Error(codes.InvalidArgument, "Invalid address"))

	_, err = suite.queryClient.Deposits(
		context.Background(),
		types.NewQueryDepositsRequest("asdf", "", false, nil),
	)
	suite.Require().Error(err)
	suite.Require().ErrorIs(err, status.Error(codes.InvalidArgument, "Invalid address"))
}

func (suite *grpcQueryTestSuite) TestDeposits_bKava() {
	// vault denom is only "bkava" which has it's own special handler
	suite.CreateVault(
		"bkava",
		types.StrategyTypes{types.STRATEGY_TYPE_SAVINGS},
		false,
		[]sdk.AccAddress{},
	)

	suite.CreateVault(
		"ukava",
		types.StrategyTypes{types.STRATEGY_TYPE_SAVINGS},
		false,
		[]sdk.AccAddress{},
	)

	address1, derivatives1, _ := suite.createAccountWithDerivatives(testutil.TestBkavaDenoms[0], sdk.NewInt(1e9))
	address2, derivatives2, _ := suite.createAccountWithDerivatives(testutil.TestBkavaDenoms[1], sdk.NewInt(1e9))

	err := suite.App.FundAccount(suite.Ctx, address1, sdk.NewCoins(sdk.NewCoin("ukava", sdk.NewInt(1e9))))
	suite.Require().NoError(err)

	// Slash the last validator to reduce the value of it's derivatives to test bkava to underlying token conversion.
	// First call end block to bond validator to enable slashing.
	staking.EndBlocker(suite.Ctx, suite.App.GetStakingKeeper())
	err = suite.slashValidator(sdk.ValAddress(address2), sdk.MustNewDecFromStr("0.5"))
	suite.Require().NoError(err)

	suite.Run("no deposits", func() {
		// Query all deposits for account 1
		res, err := suite.queryClient.Deposits(
			context.Background(),
			types.NewQueryDepositsRequest(address1.String(), "bkava", false, nil),
		)
		suite.Require().NoError(err)
		suite.Require().Len(res.Deposits, 1)
		suite.Require().ElementsMatchf(
			[]types.DepositResponse{
				{
					Depositor: address1.String(),
					// Zero shares for "bkava" aggregate
					Shares: nil,
					// Only the specified vault denom value
					Value: nil,
				},
			},
			res.Deposits,
			"deposits should match, got %v",
			res.Deposits,
		)
	})

	err = suite.Keeper.Deposit(suite.Ctx, address1, derivatives1, types.STRATEGY_TYPE_SAVINGS)
	suite.Require().NoError(err)

	err = suite.BankKeeper.SendCoins(suite.Ctx, address2, address1, sdk.NewCoins(derivatives2))
	suite.Require().NoError(err)
	err = suite.Keeper.Deposit(suite.Ctx, address1, derivatives2, types.STRATEGY_TYPE_SAVINGS)
	suite.Require().NoError(err)

	err = suite.Keeper.Deposit(suite.Ctx, address1, sdk.NewInt64Coin("ukava", 1e6), types.STRATEGY_TYPE_SAVINGS)
	suite.Require().NoError(err)

	suite.Run("multiple deposits", func() {
		// Query all deposits for account 1
		res, err := suite.queryClient.Deposits(
			context.Background(),
			types.NewQueryDepositsRequest(address1.String(), "bkava", false, nil),
		)
		suite.Require().NoError(err)
		suite.Require().Len(res.Deposits, 1)
		// first validator isn't slashed, so bkava units equal to underlying staked tokens
		// last validator slashed 50% so derivatives are worth half
		// Excludes non-bkava deposits
		expectedValue := derivatives1.Amount.Add(derivatives2.Amount.QuoRaw(2))
		suite.Require().ElementsMatchf(
			[]types.DepositResponse{
				{
					Depositor: address1.String(),
					// Zero shares for "bkava" aggregate
					Shares: nil,
					// Value returned in units of staked token
					Value: sdk.NewCoins(
						sdk.NewCoin(suite.bondDenom(), expectedValue),
					),
				},
			},
			res.Deposits,
			"deposits should match, got %v",
			res.Deposits,
		)
	})
}

func (suite *grpcQueryTestSuite) TestVault_bKava_Single() {
	vaultDenom := "bkava"
	coinDenom := testutil.TestBkavaDenoms[0]

	startBalance := sdk.NewInt64Coin(coinDenom, 1000)
	depositAmount := sdk.NewInt64Coin(coinDenom, 100)

	acc1 := suite.CreateAccount(sdk.NewCoins(startBalance), 0)

	// vault denom is only "bkava" which has it's own special handler
	suite.CreateVault(
		vaultDenom,
		types.StrategyTypes{types.STRATEGY_TYPE_SAVINGS},
		false,
		[]sdk.AccAddress{},
	)

	err := suite.Keeper.Deposit(suite.Ctx, acc1.GetAddress(), depositAmount, types.STRATEGY_TYPE_SAVINGS)
	suite.Require().NoError(
		err,
		"should be able to deposit bkava derivative denom in bkava vault",
	)

	res, err := suite.queryClient.Vault(
		context.Background(),
		types.NewQueryVaultRequest(coinDenom),
	)
	suite.Require().NoError(err)
	suite.Require().Equal(
		types.VaultResponse{
			Denom: coinDenom,
			Strategies: types.StrategyTypes{
				types.STRATEGY_TYPE_SAVINGS,
			},
			IsPrivateVault:    false,
			AllowedDepositors: []string(nil),
			TotalShares:       "100.000000000000000000",
			TotalValue:        sdk.NewInt(100),
		},
		res.Vault,
	)
}

func (suite *grpcQueryTestSuite) TestVault_bKava_Aggregate() {
	vaultDenom := "bkava"

	address1, derivatives1, _ := suite.createAccountWithDerivatives(testutil.TestBkavaDenoms[0], sdk.NewInt(1e9))
	address2, derivatives2, _ := suite.createAccountWithDerivatives(testutil.TestBkavaDenoms[1], sdk.NewInt(1e9))
	address3, derivatives3, _ := suite.createAccountWithDerivatives(testutil.TestBkavaDenoms[2], sdk.NewInt(1e9))
	// Slash the last validator to reduce the value of it's derivatives to test bkava to underlying token conversion.
	// First call end block to bond validator to enable slashing.
	staking.EndBlocker(suite.Ctx, suite.App.GetStakingKeeper())
	err := suite.slashValidator(sdk.ValAddress(address3), sdk.MustNewDecFromStr("0.5"))
	suite.Require().NoError(err)

	// vault denom is only "bkava" which has it's own special handler
	suite.CreateVault(
		vaultDenom,
		types.StrategyTypes{types.STRATEGY_TYPE_SAVINGS},
		false,
		[]sdk.AccAddress{},
	)

	err = suite.Keeper.Deposit(suite.Ctx, address1, derivatives1, types.STRATEGY_TYPE_SAVINGS)
	suite.Require().NoError(err)

	err = suite.Keeper.Deposit(suite.Ctx, address2, derivatives2, types.STRATEGY_TYPE_SAVINGS)
	suite.Require().NoError(err)

	err = suite.Keeper.Deposit(suite.Ctx, address3, derivatives3, types.STRATEGY_TYPE_SAVINGS)
	suite.Require().NoError(err)

	// Query "bkava" to get aggregate amount
	res, err := suite.queryClient.Vault(
		context.Background(),
		types.NewQueryVaultRequest(vaultDenom),
	)
	suite.Require().NoError(err)
	// first two validators are not slashed, so bkava units equal to underlying staked tokens
	expectedValue := derivatives1.Amount.Add(derivatives2.Amount)
	// last validator slashed 50% so derivatives are worth half
	expectedValue = expectedValue.Add(derivatives2.Amount.QuoRaw(2))
	suite.Require().Equal(
		types.VaultResponse{
			Denom: vaultDenom,
			Strategies: types.StrategyTypes{
				types.STRATEGY_TYPE_SAVINGS,
			},
			IsPrivateVault:    false,
			AllowedDepositors: []string(nil),
			// No shares for aggregate
			TotalShares: "0",
			TotalValue:  expectedValue,
		},
		res.Vault,
	)
}

// createUnbondedValidator creates an unbonded validator with the given amount of self-delegation.
func (suite *grpcQueryTestSuite) createUnbondedValidator(address sdk.ValAddress, selfDelegation sdk.Coin, minSelfDelegation sdk.Int) error {
	msg, err := stakingtypes.NewMsgCreateValidator(
		address,
		ed25519.GenPrivKey().PubKey(),
		selfDelegation,
		stakingtypes.Description{},
		stakingtypes.NewCommissionRates(sdk.ZeroDec(), sdk.ZeroDec(), sdk.ZeroDec()),
		minSelfDelegation,
	)
	if err != nil {
		return err
	}

	msgServer := stakingkeeper.NewMsgServerImpl(suite.App.GetStakingKeeper())
	_, err = msgServer.CreateValidator(sdk.WrapSDKContext(suite.Ctx), msg)
	return err
}

// createAccountWithDerivatives creates an account with the given amount and denom of derivative token.
// Internally, it creates a validator account and mints derivatives from the validator's self delegation.
func (suite *grpcQueryTestSuite) createAccountWithDerivatives(denom string, amount sdk.Int) (sdk.AccAddress, sdk.Coin, sdk.Coins) {
	valAddress, err := liquidtypes.ParseLiquidStakingTokenDenom(denom)
	suite.Require().NoError(err)
	address := sdk.AccAddress(valAddress)

	remainingSelfDelegation := sdk.NewInt(1e6)
	selfDelegation := sdk.NewCoin(
		suite.bondDenom(),
		amount.Add(remainingSelfDelegation),
	)

	suite.NewAccountFromAddr(address, sdk.NewCoins(selfDelegation))

	err = suite.createUnbondedValidator(valAddress, selfDelegation, remainingSelfDelegation)
	suite.Require().NoError(err)

	toConvert := sdk.NewCoin(suite.bondDenom(), amount)
	derivatives, err := suite.App.GetLiquidKeeper().MintDerivative(suite.Ctx,
		address,
		valAddress,
		toConvert,
	)
	suite.Require().NoError(err)

	fullBalance := suite.BankKeeper.GetAllBalances(suite.Ctx, address)

	return address, derivatives, fullBalance
}

// slashValidator slashes the validator with the given address by the given percentage.
func (suite *grpcQueryTestSuite) slashValidator(address sdk.ValAddress, slashFraction sdk.Dec) error {
	stakingKeeper := suite.App.GetStakingKeeper()

	validator, found := stakingKeeper.GetValidator(suite.Ctx, address)
	suite.Require().True(found)
	consAddr, err := validator.GetConsAddr()
	suite.Require().NoError(err)

	// Assume infraction was at current height. Note unbonding delegations and redelegations are only slashed if created after
	// the infraction height so none will be slashed.
	infractionHeight := suite.Ctx.BlockHeight()

	power := stakingKeeper.TokensToConsensusPower(suite.Ctx, validator.GetTokens())

	stakingKeeper.Slash(suite.Ctx, consAddr, infractionHeight, power, slashFraction)
	return nil
}

// bondDenom fetches the staking denom from the staking module.
func (suite *grpcQueryTestSuite) bondDenom() string {
	return suite.App.GetStakingKeeper().BondDenom(suite.Ctx)
}<|MERGE_RESOLUTION|>--- conflicted
+++ resolved
@@ -404,17 +404,6 @@
 			types.DepositResponse{
 				Depositor: acc2.String(),
 				Shares: types.VaultShares{
-<<<<<<< HEAD
-					types.NewVaultShare(deposit4Amount.Denom, deposit4Amount.Amount.ToDec()),
-					types.NewVaultShare(deposit3Amount.Denom, deposit3Amount.Amount.ToDec()),
-					types.NewVaultShare(deposit1Amount.Denom, deposit1Amount.Amount.ToDec()),
-				},
-				Value: sdk.Coins{
-					sdk.NewCoin("ukava", deposit4Amount.Amount),
-					sdk.NewCoin("ukava", deposit3Amount.Amount),
-					// Deposit 1 is last as it's the same order as vault shares
-					deposit1Amount,
-=======
 					// Does not include non-bkava vaults
 					types.NewVaultShare(deposit4Amount.Denom, deposit4Amount.Amount.ToDec()),
 					types.NewVaultShare(deposit3Amount.Denom, deposit3Amount.Amount.ToDec()),
@@ -423,7 +412,6 @@
 					// Does not include non-bkava vaults
 					sdk.NewCoin("ukava", deposit4Amount.Amount),
 					sdk.NewCoin("ukava", deposit3Amount.Amount),
->>>>>>> 050fb760
 				},
 			},
 			res.Deposits[0],
