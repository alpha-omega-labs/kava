 <!-- This file is auto-generated. Please do not modify it yourself. -->
# Protobuf Documentation
<a name="top"></a>

## Table of Contents

<<<<<<< HEAD
- [kava/cdp/v1beta1/cdp.proto](#kava/cdp/v1beta1/cdp.proto)
    - [AugmentedCDP](#kava.cdp.v1beta1.AugmentedCDP)
    - [CDP](#kava.cdp.v1beta1.CDP)
    - [Deposit](#kava.cdp.v1beta1.Deposit)
    - [TotalCollateral](#kava.cdp.v1beta1.TotalCollateral)
    - [TotalPrincipal](#kava.cdp.v1beta1.TotalPrincipal)
  
- [kava/cdp/v1beta1/genesis.proto](#kava/cdp/v1beta1/genesis.proto)
    - [CollateralParam](#kava.cdp.v1beta1.CollateralParam)
    - [DebtParam](#kava.cdp.v1beta1.DebtParam)
    - [GenesisAccumulationTime](#kava.cdp.v1beta1.GenesisAccumulationTime)
    - [GenesisState](#kava.cdp.v1beta1.GenesisState)
    - [GenesisTotalPrincipal](#kava.cdp.v1beta1.GenesisTotalPrincipal)
    - [Params](#kava.cdp.v1beta1.Params)
  
- [kava/cdp/v1beta1/query.proto](#kava/cdp/v1beta1/query.proto)
    - [QueryAccountsRequest](#kava.cdp.v1beta1.QueryAccountsRequest)
    - [QueryAccountsResponse](#kava.cdp.v1beta1.QueryAccountsResponse)
    - [QueryCdpRequest](#kava.cdp.v1beta1.QueryCdpRequest)
    - [QueryCdpResponse](#kava.cdp.v1beta1.QueryCdpResponse)
    - [QueryCdpsByCollateralTypeRequest](#kava.cdp.v1beta1.QueryCdpsByCollateralTypeRequest)
    - [QueryCdpsByCollateralTypeResponse](#kava.cdp.v1beta1.QueryCdpsByCollateralTypeResponse)
    - [QueryCdpsByRatioRequest](#kava.cdp.v1beta1.QueryCdpsByRatioRequest)
    - [QueryCdpsByRatioResponse](#kava.cdp.v1beta1.QueryCdpsByRatioResponse)
    - [QueryCdpsRequest](#kava.cdp.v1beta1.QueryCdpsRequest)
    - [QueryCdpsResponse](#kava.cdp.v1beta1.QueryCdpsResponse)
    - [QueryDepositsRequest](#kava.cdp.v1beta1.QueryDepositsRequest)
    - [QueryDepositsResponse](#kava.cdp.v1beta1.QueryDepositsResponse)
    - [QueryParamsRequest](#kava.cdp.v1beta1.QueryParamsRequest)
    - [QueryParamsResponse](#kava.cdp.v1beta1.QueryParamsResponse)
    - [QueryTotalCollateralRequest](#kava.cdp.v1beta1.QueryTotalCollateralRequest)
    - [QueryTotalCollateralResponse](#kava.cdp.v1beta1.QueryTotalCollateralResponse)
    - [QueryTotalPrincipalRequest](#kava.cdp.v1beta1.QueryTotalPrincipalRequest)
    - [QueryTotalPrincipalResponse](#kava.cdp.v1beta1.QueryTotalPrincipalResponse)
  
    - [Query](#kava.cdp.v1beta1.Query)
  
- [kava/cdp/v1beta1/tx.proto](#kava/cdp/v1beta1/tx.proto)
    - [MsgCreateCDP](#kava.cdp.v1beta1.MsgCreateCDP)
    - [MsgCreateCDPResponse](#kava.cdp.v1beta1.MsgCreateCDPResponse)
    - [MsgDeposit](#kava.cdp.v1beta1.MsgDeposit)
    - [MsgDepositResponse](#kava.cdp.v1beta1.MsgDepositResponse)
    - [MsgDrawDebt](#kava.cdp.v1beta1.MsgDrawDebt)
    - [MsgDrawDebtResponse](#kava.cdp.v1beta1.MsgDrawDebtResponse)
    - [MsgLiquidate](#kava.cdp.v1beta1.MsgLiquidate)
    - [MsgLiquidateResponse](#kava.cdp.v1beta1.MsgLiquidateResponse)
    - [MsgRepayDebt](#kava.cdp.v1beta1.MsgRepayDebt)
    - [MsgRepayDebtResponse](#kava.cdp.v1beta1.MsgRepayDebtResponse)
    - [MsgWithdraw](#kava.cdp.v1beta1.MsgWithdraw)
    - [MsgWithdrawResponse](#kava.cdp.v1beta1.MsgWithdrawResponse)
  
    - [Msg](#kava.cdp.v1beta1.Msg)
=======
- [kava/issuance/v1beta1/genesis.proto](#kava/issuance/v1beta1/genesis.proto)
    - [Asset](#kava.issuance.v1beta1.Asset)
    - [AssetSupply](#kava.issuance.v1beta1.AssetSupply)
    - [GenesisState](#kava.issuance.v1beta1.GenesisState)
    - [Params](#kava.issuance.v1beta1.Params)
    - [RateLimit](#kava.issuance.v1beta1.RateLimit)
  
- [kava/issuance/v1beta1/query.proto](#kava/issuance/v1beta1/query.proto)
    - [QueryParamsRequest](#kava.issuance.v1beta1.QueryParamsRequest)
    - [QueryParamsResponse](#kava.issuance.v1beta1.QueryParamsResponse)
  
    - [Query](#kava.issuance.v1beta1.Query)
  
- [kava/issuance/v1beta1/tx.proto](#kava/issuance/v1beta1/tx.proto)
    - [MsgBlockAddress](#kava.issuance.v1beta1.MsgBlockAddress)
    - [MsgBlockAddressResponse](#kava.issuance.v1beta1.MsgBlockAddressResponse)
    - [MsgIssueTokens](#kava.issuance.v1beta1.MsgIssueTokens)
    - [MsgIssueTokensResponse](#kava.issuance.v1beta1.MsgIssueTokensResponse)
    - [MsgRedeemTokens](#kava.issuance.v1beta1.MsgRedeemTokens)
    - [MsgRedeemTokensResponse](#kava.issuance.v1beta1.MsgRedeemTokensResponse)
    - [MsgSetPauseStatus](#kava.issuance.v1beta1.MsgSetPauseStatus)
    - [MsgSetPauseStatusResponse](#kava.issuance.v1beta1.MsgSetPauseStatusResponse)
    - [MsgUnblockAddress](#kava.issuance.v1beta1.MsgUnblockAddress)
    - [MsgUnblockAddressResponse](#kava.issuance.v1beta1.MsgUnblockAddressResponse)
  
    - [Msg](#kava.issuance.v1beta1.Msg)
>>>>>>> 5dfc159c
  
- [kava/kavadist/v1beta1/params.proto](#kava/kavadist/v1beta1/params.proto)
    - [Params](#kava.kavadist.v1beta1.Params)
    - [Period](#kava.kavadist.v1beta1.Period)
  
- [kava/kavadist/v1beta1/genesis.proto](#kava/kavadist/v1beta1/genesis.proto)
    - [GenesisState](#kava.kavadist.v1beta1.GenesisState)
  
- [kava/kavadist/v1beta1/proposal.proto](#kava/kavadist/v1beta1/proposal.proto)
    - [CommunityPoolMultiSpendProposal](#kava.kavadist.v1beta1.CommunityPoolMultiSpendProposal)
    - [CommunityPoolMultiSpendProposalJSON](#kava.kavadist.v1beta1.CommunityPoolMultiSpendProposalJSON)
    - [MultiSpendRecipient](#kava.kavadist.v1beta1.MultiSpendRecipient)
  
- [kava/kavadist/v1beta1/query.proto](#kava/kavadist/v1beta1/query.proto)
    - [QueryBalanceRequest](#kava.kavadist.v1beta1.QueryBalanceRequest)
    - [QueryBalanceResponse](#kava.kavadist.v1beta1.QueryBalanceResponse)
    - [QueryParamsRequest](#kava.kavadist.v1beta1.QueryParamsRequest)
    - [QueryParamsResponse](#kava.kavadist.v1beta1.QueryParamsResponse)
  
    - [Query](#kava.kavadist.v1beta1.Query)
  
- [kava/pricefeed/v1beta1/pricefeed.proto](#kava/pricefeed/v1beta1/pricefeed.proto)
    - [CurrentPrice](#kava.pricefeed.v1beta1.CurrentPrice)
    - [Market](#kava.pricefeed.v1beta1.Market)
    - [PostedPrice](#kava.pricefeed.v1beta1.PostedPrice)
  
- [kava/pricefeed/v1beta1/genesis.proto](#kava/pricefeed/v1beta1/genesis.proto)
    - [GenesisState](#kava.pricefeed.v1beta1.GenesisState)
    - [Params](#kava.pricefeed.v1beta1.Params)
  
- [kava/pricefeed/v1beta1/query.proto](#kava/pricefeed/v1beta1/query.proto)
    - [QueryMarketsRequest](#kava.pricefeed.v1beta1.QueryMarketsRequest)
    - [QueryMarketsResponse](#kava.pricefeed.v1beta1.QueryMarketsResponse)
    - [QueryOraclesRequest](#kava.pricefeed.v1beta1.QueryOraclesRequest)
    - [QueryOraclesResponse](#kava.pricefeed.v1beta1.QueryOraclesResponse)
    - [QueryParamsRequest](#kava.pricefeed.v1beta1.QueryParamsRequest)
    - [QueryParamsResponse](#kava.pricefeed.v1beta1.QueryParamsResponse)
    - [QueryPriceRequest](#kava.pricefeed.v1beta1.QueryPriceRequest)
    - [QueryPriceResponse](#kava.pricefeed.v1beta1.QueryPriceResponse)
    - [QueryPricesRequest](#kava.pricefeed.v1beta1.QueryPricesRequest)
    - [QueryPricesResponse](#kava.pricefeed.v1beta1.QueryPricesResponse)
    - [QueryRawPricesRequest](#kava.pricefeed.v1beta1.QueryRawPricesRequest)
    - [QueryRawPricesResponse](#kava.pricefeed.v1beta1.QueryRawPricesResponse)
  
    - [Query](#kava.pricefeed.v1beta1.Query)
  
- [kava/pricefeed/v1beta1/tx.proto](#kava/pricefeed/v1beta1/tx.proto)
    - [MsgPostPrice](#kava.pricefeed.v1beta1.MsgPostPrice)
    - [MsgPostPriceResponse](#kava.pricefeed.v1beta1.MsgPostPriceResponse)
  
    - [Msg](#kava.pricefeed.v1beta1.Msg)
  
- [kava/swap/v1beta1/swap.proto](#kava/swap/v1beta1/swap.proto)
    - [AllowedPool](#kava.swap.v1beta1.AllowedPool)
    - [Params](#kava.swap.v1beta1.Params)
    - [PoolRecord](#kava.swap.v1beta1.PoolRecord)
    - [ShareRecord](#kava.swap.v1beta1.ShareRecord)
  
- [kava/swap/v1beta1/genesis.proto](#kava/swap/v1beta1/genesis.proto)
    - [GenesisState](#kava.swap.v1beta1.GenesisState)
  
- [kava/swap/v1beta1/query.proto](#kava/swap/v1beta1/query.proto)
    - [DepositResponse](#kava.swap.v1beta1.DepositResponse)
    - [PoolResponse](#kava.swap.v1beta1.PoolResponse)
    - [QueryDepositsRequest](#kava.swap.v1beta1.QueryDepositsRequest)
    - [QueryDepositsResponse](#kava.swap.v1beta1.QueryDepositsResponse)
    - [QueryParamsRequest](#kava.swap.v1beta1.QueryParamsRequest)
    - [QueryParamsResponse](#kava.swap.v1beta1.QueryParamsResponse)
    - [QueryPoolsRequest](#kava.swap.v1beta1.QueryPoolsRequest)
    - [QueryPoolsResponse](#kava.swap.v1beta1.QueryPoolsResponse)
  
    - [Query](#kava.swap.v1beta1.Query)
  
- [kava/swap/v1beta1/tx.proto](#kava/swap/v1beta1/tx.proto)
    - [MsgDeposit](#kava.swap.v1beta1.MsgDeposit)
    - [MsgDepositResponse](#kava.swap.v1beta1.MsgDepositResponse)
    - [MsgSwapExactForTokens](#kava.swap.v1beta1.MsgSwapExactForTokens)
    - [MsgSwapExactForTokensResponse](#kava.swap.v1beta1.MsgSwapExactForTokensResponse)
    - [MsgSwapForExactTokens](#kava.swap.v1beta1.MsgSwapForExactTokens)
    - [MsgSwapForExactTokensResponse](#kava.swap.v1beta1.MsgSwapForExactTokensResponse)
    - [MsgWithdraw](#kava.swap.v1beta1.MsgWithdraw)
    - [MsgWithdrawResponse](#kava.swap.v1beta1.MsgWithdrawResponse)
  
    - [Msg](#kava.swap.v1beta1.Msg)
  
- [Scalar Value Types](#scalar-value-types)



<<<<<<< HEAD
<a name="kava/cdp/v1beta1/cdp.proto"></a>
<p align="right"><a href="#top">Top</a></p>

## kava/cdp/v1beta1/cdp.proto



<a name="kava.cdp.v1beta1.AugmentedCDP"></a>

### AugmentedCDP
AugmentedCDP defines additional information about an active CDP
=======
<a name="kava/issuance/v1beta1/genesis.proto"></a>
<p align="right"><a href="#top">Top</a></p>

## kava/issuance/v1beta1/genesis.proto



<a name="kava.issuance.v1beta1.Asset"></a>

### Asset
Asset type for assets in the issuance module
>>>>>>> 5dfc159c


| Field | Type | Label | Description |
| ----- | ---- | ----- | ----------- |
<<<<<<< HEAD
| `cdp` | [CDP](#kava.cdp.v1beta1.CDP) |  |  |
| `collateral_value` | [cosmos.base.v1beta1.Coin](#cosmos.base.v1beta1.Coin) |  |  |
| `collateralization_ratio` | [string](#string) |  |  |






<a name="kava.cdp.v1beta1.CDP"></a>

### CDP
CDP defines the state of a single collateralized debt position.


| Field | Type | Label | Description |
| ----- | ---- | ----- | ----------- |
| `id` | [uint64](#uint64) |  |  |
| `owner` | [string](#string) |  |  |
| `type` | [string](#string) |  |  |
| `collateral` | [cosmos.base.v1beta1.Coin](#cosmos.base.v1beta1.Coin) |  |  |
| `principal` | [cosmos.base.v1beta1.Coin](#cosmos.base.v1beta1.Coin) |  |  |
| `accumulated_fees` | [cosmos.base.v1beta1.Coin](#cosmos.base.v1beta1.Coin) |  |  |
| `fees_updated` | [google.protobuf.Timestamp](#google.protobuf.Timestamp) |  |  |
| `interest_factor` | [string](#string) |  |  |






<a name="kava.cdp.v1beta1.Deposit"></a>

### Deposit
Deposit defines an amount of coins deposited by an account to a cdp


| Field | Type | Label | Description |
| ----- | ---- | ----- | ----------- |
| `cdp_id` | [uint64](#uint64) |  |  |
| `depositor` | [string](#string) |  |  |
| `amount` | [cosmos.base.v1beta1.Coin](#cosmos.base.v1beta1.Coin) |  |  |






<a name="kava.cdp.v1beta1.TotalCollateral"></a>

### TotalCollateral
TotalCollateral defines the total collateral of a given collateral type


| Field | Type | Label | Description |
| ----- | ---- | ----- | ----------- |
| `collateral_type` | [string](#string) |  |  |
| `amount` | [cosmos.base.v1beta1.Coin](#cosmos.base.v1beta1.Coin) |  |  |






<a name="kava.cdp.v1beta1.TotalPrincipal"></a>

### TotalPrincipal
TotalPrincipal defines the total principal of a given collateral type


| Field | Type | Label | Description |
| ----- | ---- | ----- | ----------- |
| `collateral_type` | [string](#string) |  |  |
| `amount` | [cosmos.base.v1beta1.Coin](#cosmos.base.v1beta1.Coin) |  |  |





 <!-- end messages -->

 <!-- end enums -->

 <!-- end HasExtensions -->

 <!-- end services -->



<a name="kava/cdp/v1beta1/genesis.proto"></a>
<p align="right"><a href="#top">Top</a></p>

## kava/cdp/v1beta1/genesis.proto



<a name="kava.cdp.v1beta1.CollateralParam"></a>

### CollateralParam
CollateralParam defines governance parameters for each collateral type within the cdp module


| Field | Type | Label | Description |
| ----- | ---- | ----- | ----------- |
| `denom` | [string](#string) |  |  |
| `type` | [string](#string) |  |  |
| `liquidation_ratio` | [string](#string) |  |  |
| `debt_limit` | [cosmos.base.v1beta1.Coin](#cosmos.base.v1beta1.Coin) |  |  |
| `stability_fee` | [string](#string) |  |  |
| `auction_size` | [string](#string) |  |  |
| `liquidation_penalty` | [string](#string) |  |  |
| `prefix` | [uint32](#uint32) |  | No single byte type, use a uint32 |
| `spot_market_id` | [string](#string) |  |  |
| `liquidation_market_id` | [string](#string) |  |  |
| `keeper_reward_percentage` | [string](#string) |  |  |
| `check_collateralization_index_count` | [string](#string) |  |  |
| `conversion_factor` | [string](#string) |  |  |






<a name="kava.cdp.v1beta1.DebtParam"></a>

### DebtParam
DebtParam defines governance params for debt assets


| Field | Type | Label | Description |
| ----- | ---- | ----- | ----------- |
| `denom` | [string](#string) |  |  |
| `reference_asset` | [string](#string) |  |  |
| `conversion_factor` | [string](#string) |  |  |
| `debt_floor` | [string](#string) |  |  |






<a name="kava.cdp.v1beta1.GenesisAccumulationTime"></a>

### GenesisAccumulationTime
GenesisAccumulationTime defines the previous distribution time and its corresponding denom
=======
| `owner` | [string](#string) |  |  |
| `denom` | [string](#string) |  |  |
| `blocked_addresses` | [string](#string) | repeated |  |
| `paused` | [bool](#bool) |  |  |
| `blockable` | [bool](#bool) |  |  |
| `rate_limit` | [RateLimit](#kava.issuance.v1beta1.RateLimit) |  |  |






<a name="kava.issuance.v1beta1.AssetSupply"></a>

### AssetSupply
AssetSupply contains information about an asset's rate-limited supply (the
total supply of the asset is tracked in the top-level supply module)
>>>>>>> 5dfc159c


| Field | Type | Label | Description |
| ----- | ---- | ----- | ----------- |
<<<<<<< HEAD
| `collateral_type` | [string](#string) |  |  |
| `previous_accumulation_time` | [google.protobuf.Timestamp](#google.protobuf.Timestamp) |  |  |
| `interest_factor` | [string](#string) |  |  |






<a name="kava.cdp.v1beta1.GenesisState"></a>

### GenesisState
GenesisState defines the cdp module's genesis state.
=======
| `current_supply` | [bytes](#bytes) |  |  |
| `time_elapsed` | [google.protobuf.Duration](#google.protobuf.Duration) |  |  |






<a name="kava.issuance.v1beta1.GenesisState"></a>

### GenesisState
GenesisState defines the issuance module's genesis state.
>>>>>>> 5dfc159c


| Field | Type | Label | Description |
| ----- | ---- | ----- | ----------- |
<<<<<<< HEAD
| `params` | [Params](#kava.cdp.v1beta1.Params) |  | params defines all the paramaters of the module. |
| `cdps` | [CDP](#kava.cdp.v1beta1.CDP) | repeated |  |
| `deposits` | [Deposit](#kava.cdp.v1beta1.Deposit) | repeated |  |
| `starting_cdp_id` | [uint64](#uint64) |  |  |
| `debt_denom` | [string](#string) |  |  |
| `gov_denom` | [string](#string) |  |  |
| `previous_accumulation_times` | [GenesisAccumulationTime](#kava.cdp.v1beta1.GenesisAccumulationTime) | repeated |  |
| `total_principals` | [GenesisTotalPrincipal](#kava.cdp.v1beta1.GenesisTotalPrincipal) | repeated |  |






<a name="kava.cdp.v1beta1.GenesisTotalPrincipal"></a>

### GenesisTotalPrincipal
GenesisTotalPrincipal defines the total principal and its corresponding collateral type
=======
| `params` | [Params](#kava.issuance.v1beta1.Params) |  | params defines all the paramaters of the module. |
| `supplies` | [AssetSupply](#kava.issuance.v1beta1.AssetSupply) | repeated |  |






<a name="kava.issuance.v1beta1.Params"></a>

### Params
Params defines the parameters for the issuance module.
>>>>>>> 5dfc159c


| Field | Type | Label | Description |
| ----- | ---- | ----- | ----------- |
<<<<<<< HEAD
| `collateral_type` | [string](#string) |  |  |
| `total_principal` | [string](#string) |  |  |






<a name="kava.cdp.v1beta1.Params"></a>

### Params
Params defines the parameters for the cdp module.
=======
| `assets` | [Asset](#kava.issuance.v1beta1.Asset) | repeated |  |






<a name="kava.issuance.v1beta1.RateLimit"></a>

### RateLimit
RateLimit parameters for rate-limiting the supply of an issued asset
>>>>>>> 5dfc159c


| Field | Type | Label | Description |
| ----- | ---- | ----- | ----------- |
<<<<<<< HEAD
| `collateral_params` | [CollateralParam](#kava.cdp.v1beta1.CollateralParam) | repeated |  |
| `debt_param` | [DebtParam](#kava.cdp.v1beta1.DebtParam) |  |  |
| `global_debt_limit` | [cosmos.base.v1beta1.Coin](#cosmos.base.v1beta1.Coin) |  |  |
| `surplus_auction_threshold` | [string](#string) |  |  |
| `surplus_auction_lot` | [string](#string) |  |  |
| `debt_auction_threshold` | [string](#string) |  |  |
| `debt_auction_lot` | [string](#string) |  |  |
| `circuit_breaker` | [bool](#bool) |  |  |
=======
| `active` | [bool](#bool) |  |  |
| `limit` | [bytes](#bytes) |  |  |
| `time_period` | [google.protobuf.Duration](#google.protobuf.Duration) |  |  |
>>>>>>> 5dfc159c





 <!-- end messages -->

 <!-- end enums -->

 <!-- end HasExtensions -->

 <!-- end services -->



<<<<<<< HEAD
<a name="kava/cdp/v1beta1/query.proto"></a>
<p align="right"><a href="#top">Top</a></p>

## kava/cdp/v1beta1/query.proto



<a name="kava.cdp.v1beta1.QueryAccountsRequest"></a>

### QueryAccountsRequest
QueryAccountsRequest defines the request type for the Query/Accounts RPC method.






<a name="kava.cdp.v1beta1.QueryAccountsResponse"></a>

### QueryAccountsResponse
QueryAccountsResponse defines the response type for the Query/Accounts RPC method.


| Field | Type | Label | Description |
| ----- | ---- | ----- | ----------- |
| `accounts` | [cosmos.auth.v1beta1.ModuleAccount](#cosmos.auth.v1beta1.ModuleAccount) | repeated |  |






<a name="kava.cdp.v1beta1.QueryCdpRequest"></a>

### QueryCdpRequest
QueryCdpRequest defines the request type for the Query/Cdp RPC method.


| Field | Type | Label | Description |
| ----- | ---- | ----- | ----------- |
| `collateral_type` | [string](#string) |  |  |
| `owner` | [string](#string) |  |  |






<a name="kava.cdp.v1beta1.QueryCdpResponse"></a>

### QueryCdpResponse
QueryCdpResponse defines the response type for the Query/Cdp RPC method.


| Field | Type | Label | Description |
| ----- | ---- | ----- | ----------- |
| `cdp` | [AugmentedCDP](#kava.cdp.v1beta1.AugmentedCDP) |  |  |






<a name="kava.cdp.v1beta1.QueryCdpsByCollateralTypeRequest"></a>

### QueryCdpsByCollateralTypeRequest
QueryCdpsByCollateralTypeRequest defines the request type for the Query/CdpsByCollateralType RPC method.


| Field | Type | Label | Description |
| ----- | ---- | ----- | ----------- |
| `collateral_type` | [string](#string) |  |  |






<a name="kava.cdp.v1beta1.QueryCdpsByCollateralTypeResponse"></a>

### QueryCdpsByCollateralTypeResponse
QueryCdpsByCollateralTypeResponse defines the response type for the Query/CdpsByCollateralType RPC method.


| Field | Type | Label | Description |
| ----- | ---- | ----- | ----------- |
| `cdps` | [AugmentedCDP](#kava.cdp.v1beta1.AugmentedCDP) | repeated |  |






<a name="kava.cdp.v1beta1.QueryCdpsByRatioRequest"></a>

### QueryCdpsByRatioRequest
QueryCdpsByCollateralTypeRequest defines the request type for the Query/CdpsByRatio RPC method.


| Field | Type | Label | Description |
| ----- | ---- | ----- | ----------- |
| `collateral_type` | [string](#string) |  |  |
| `ratio` | [string](#string) |  |  |






<a name="kava.cdp.v1beta1.QueryCdpsByRatioResponse"></a>

### QueryCdpsByRatioResponse
QueryCdpsByRatioResponse defines the response type for the Query/CdpsByRatio RPC method.


| Field | Type | Label | Description |
| ----- | ---- | ----- | ----------- |
| `cdps` | [AugmentedCDP](#kava.cdp.v1beta1.AugmentedCDP) | repeated |  |






<a name="kava.cdp.v1beta1.QueryCdpsRequest"></a>

### QueryCdpsRequest
QueryCdpsRequest is the params for a filtered CDP query, the request type for the Query/Cdps RPC method.


| Field | Type | Label | Description |
| ----- | ---- | ----- | ----------- |
| `collateral_type` | [string](#string) |  |  |
| `owner` | [string](#string) |  |  |
| `id` | [uint64](#uint64) |  |  |
| `ratio` | [string](#string) |  |  |
| `pagination` | [cosmos.base.query.v1beta1.PageRequest](#cosmos.base.query.v1beta1.PageRequest) |  |  |






<a name="kava.cdp.v1beta1.QueryCdpsResponse"></a>

### QueryCdpsResponse
QueryCdpsResponse defines the response type for the Query/Cdps RPC method.


| Field | Type | Label | Description |
| ----- | ---- | ----- | ----------- |
| `cdps` | [AugmentedCDP](#kava.cdp.v1beta1.AugmentedCDP) | repeated |  |
| `pagination` | [cosmos.base.query.v1beta1.PageResponse](#cosmos.base.query.v1beta1.PageResponse) |  |  |






<a name="kava.cdp.v1beta1.QueryDepositsRequest"></a>

### QueryDepositsRequest
QueryDepositsRequest defines the request type for the Query/Deposits RPC method.


| Field | Type | Label | Description |
| ----- | ---- | ----- | ----------- |
| `collateral_type` | [string](#string) |  |  |
| `owner` | [string](#string) |  |  |






<a name="kava.cdp.v1beta1.QueryDepositsResponse"></a>

### QueryDepositsResponse
QueryDepositsResponse defines the response type for the Query/Deposits RPC method.


| Field | Type | Label | Description |
| ----- | ---- | ----- | ----------- |
| `deposits` | [Deposit](#kava.cdp.v1beta1.Deposit) | repeated |  |






<a name="kava.cdp.v1beta1.QueryParamsRequest"></a>

### QueryParamsRequest
QueryParamsRequest defines the request type for the Query/Params RPC method.






<a name="kava.cdp.v1beta1.QueryParamsResponse"></a>

### QueryParamsResponse
QueryParamsResponse defines the response type for the Query/Params RPC method.


| Field | Type | Label | Description |
| ----- | ---- | ----- | ----------- |
| `params` | [Params](#kava.cdp.v1beta1.Params) |  |  |






<a name="kava.cdp.v1beta1.QueryTotalCollateralRequest"></a>

### QueryTotalCollateralRequest
QueryTotalCollateralRequest defines the request type for the Query/TotalCollateral RPC method.


| Field | Type | Label | Description |
| ----- | ---- | ----- | ----------- |
| `collateral_type` | [string](#string) |  |  |






<a name="kava.cdp.v1beta1.QueryTotalCollateralResponse"></a>

### QueryTotalCollateralResponse
QueryTotalCollateralResponse defines the response type for the Query/TotalCollateral RPC method.


| Field | Type | Label | Description |
| ----- | ---- | ----- | ----------- |
| `total_collateral` | [TotalCollateral](#kava.cdp.v1beta1.TotalCollateral) | repeated |  |






<a name="kava.cdp.v1beta1.QueryTotalPrincipalRequest"></a>

### QueryTotalPrincipalRequest
QueryTotalPrincipalRequest defines the request type for the Query/TotalPrincipal RPC method.


| Field | Type | Label | Description |
| ----- | ---- | ----- | ----------- |
| `collateral_type` | [string](#string) |  |  |






<a name="kava.cdp.v1beta1.QueryTotalPrincipalResponse"></a>

### QueryTotalPrincipalResponse
QueryTotalPrincipalResponse defines the response type for the Query/TotalPrincipal RPC method.
=======
<a name="kava/issuance/v1beta1/query.proto"></a>
<p align="right"><a href="#top">Top</a></p>

## kava/issuance/v1beta1/query.proto



<a name="kava.issuance.v1beta1.QueryParamsRequest"></a>

### QueryParamsRequest
QueryParamsRequest defines the request type for querying x/issuance parameters.






<a name="kava.issuance.v1beta1.QueryParamsResponse"></a>

### QueryParamsResponse
QueryParamsResponse defines the response type for querying x/issuance parameters.
>>>>>>> 5dfc159c


| Field | Type | Label | Description |
| ----- | ---- | ----- | ----------- |
<<<<<<< HEAD
| `total_principal` | [TotalPrincipal](#kava.cdp.v1beta1.TotalPrincipal) | repeated |  |
=======
| `params` | [Params](#kava.issuance.v1beta1.Params) |  |  |
>>>>>>> 5dfc159c





 <!-- end messages -->

 <!-- end enums -->

 <!-- end HasExtensions -->


<<<<<<< HEAD
<a name="kava.cdp.v1beta1.Query"></a>

### Query
Query defines the gRPC querier service for cdp module

| Method Name | Request Type | Response Type | Description | HTTP Verb | Endpoint |
| ----------- | ------------ | ------------- | ------------| ------- | -------- |
| `Params` | [QueryParamsRequest](#kava.cdp.v1beta1.QueryParamsRequest) | [QueryParamsResponse](#kava.cdp.v1beta1.QueryParamsResponse) | Params queries all parameters of the cdp module. | GET|/kava/cdp/v1beta1/params|
| `Accounts` | [QueryAccountsRequest](#kava.cdp.v1beta1.QueryAccountsRequest) | [QueryAccountsResponse](#kava.cdp.v1beta1.QueryAccountsResponse) | Accounts queries the CDP module accounts. | GET|/kava/cdp/v1beta1/accounts|
| `TotalPrincipal` | [QueryTotalPrincipalRequest](#kava.cdp.v1beta1.QueryTotalPrincipalRequest) | [QueryTotalPrincipalResponse](#kava.cdp.v1beta1.QueryTotalPrincipalResponse) | TotalPrincipal queries the total principal of a given collateral type. | GET|/kava/cdp/v1beta1/totalPrincipal|
| `TotalCollateral` | [QueryTotalCollateralRequest](#kava.cdp.v1beta1.QueryTotalCollateralRequest) | [QueryTotalCollateralResponse](#kava.cdp.v1beta1.QueryTotalCollateralResponse) | TotalCollateral queries the total collateral of a given collateral type. | GET|/kava/cdp/v1beta1/totalCollateral|
| `Cdps` | [QueryCdpsRequest](#kava.cdp.v1beta1.QueryCdpsRequest) | [QueryCdpsResponse](#kava.cdp.v1beta1.QueryCdpsResponse) | Cdps queries all active CDPs. | GET|/kava/cdp/v1beta1/cdps|
| `Cdp` | [QueryCdpRequest](#kava.cdp.v1beta1.QueryCdpRequest) | [QueryCdpResponse](#kava.cdp.v1beta1.QueryCdpResponse) | Cdp queries a CDP with the input owner address and collateral type. | GET|/kava/cdp/v1beta1/cdps/{owner}/{collateral_type}|
| `Deposits` | [QueryDepositsRequest](#kava.cdp.v1beta1.QueryDepositsRequest) | [QueryDepositsResponse](#kava.cdp.v1beta1.QueryDepositsResponse) | Deposits queries deposits associated with the CDP owned by an address for a collateral type. | GET|/kava/cdp/v1beta1/cdps/deposits/{owner}/{collateral_type}|
| `CdpsByCollateralType` | [QueryCdpsByCollateralTypeRequest](#kava.cdp.v1beta1.QueryCdpsByCollateralTypeRequest) | [QueryCdpsByCollateralTypeResponse](#kava.cdp.v1beta1.QueryCdpsByCollateralTypeResponse) | CdpsByCollateralType queries all CDPs with the collateral type equal to the input collateral type. | GET|/kava/cdp/v1beta1/cdps/collateralType/{collateral_type}|
| `CdpsByRatio` | [QueryCdpsByRatioRequest](#kava.cdp.v1beta1.QueryCdpsByRatioRequest) | [QueryCdpsByRatioResponse](#kava.cdp.v1beta1.QueryCdpsByRatioResponse) | CdpsByRatio queries all CDPs with the collateral type equal to the input colalteral type and collateralization ratio strictly less than the input ratio. | GET|/kava/cdp/v1beta1/cdps/ratio/{collateral_type}|
=======
<a name="kava.issuance.v1beta1.Query"></a>

### Query
Query defines the gRPC querier service for issuance module

| Method Name | Request Type | Response Type | Description | HTTP Verb | Endpoint |
| ----------- | ------------ | ------------- | ------------| ------- | -------- |
| `Params` | [QueryParamsRequest](#kava.issuance.v1beta1.QueryParamsRequest) | [QueryParamsResponse](#kava.issuance.v1beta1.QueryParamsResponse) | Params queries all parameters of the issuance module. | GET|/kava/issuance/v1beta1/params|
>>>>>>> 5dfc159c

 <!-- end services -->



<<<<<<< HEAD
<a name="kava/cdp/v1beta1/tx.proto"></a>
<p align="right"><a href="#top">Top</a></p>

## kava/cdp/v1beta1/tx.proto



<a name="kava.cdp.v1beta1.MsgCreateCDP"></a>

### MsgCreateCDP
MsgCreateCDP defines a message to create a new CDP.
=======
<a name="kava/issuance/v1beta1/tx.proto"></a>
<p align="right"><a href="#top">Top</a></p>

## kava/issuance/v1beta1/tx.proto



<a name="kava.issuance.v1beta1.MsgBlockAddress"></a>

### MsgBlockAddress
MsgBlockAddress represents a message used by the issuer to block an address from holding or transferring tokens
>>>>>>> 5dfc159c


| Field | Type | Label | Description |
| ----- | ---- | ----- | ----------- |
| `sender` | [string](#string) |  |  |
<<<<<<< HEAD
| `collateral` | [cosmos.base.v1beta1.Coin](#cosmos.base.v1beta1.Coin) |  |  |
| `principal` | [cosmos.base.v1beta1.Coin](#cosmos.base.v1beta1.Coin) |  |  |
| `collateral_type` | [string](#string) |  |  |






<a name="kava.cdp.v1beta1.MsgCreateCDPResponse"></a>

### MsgCreateCDPResponse
MsgCreateCDPResponse defines the Msg/CreateCDP response type.






<a name="kava.cdp.v1beta1.MsgDeposit"></a>

### MsgDeposit
MsgDeposit defines a message to deposit to a CDP.


| Field | Type | Label | Description |
| ----- | ---- | ----- | ----------- |
| `depositor` | [string](#string) |  |  |
| `owner` | [string](#string) |  |  |
| `collateral` | [cosmos.base.v1beta1.Coin](#cosmos.base.v1beta1.Coin) |  |  |
| `collateral_type` | [string](#string) |  |  |






<a name="kava.cdp.v1beta1.MsgDepositResponse"></a>

### MsgDepositResponse
MsgDepositResponse defines the Msg/Deposit response type.






<a name="kava.cdp.v1beta1.MsgDrawDebt"></a>

### MsgDrawDebt
MsgDrawDebt defines a message to draw debt from a CDP.
=======
| `denom` | [string](#string) |  |  |
| `blocked_address` | [string](#string) |  |  |






<a name="kava.issuance.v1beta1.MsgBlockAddressResponse"></a>

### MsgBlockAddressResponse
MsgBlockAddressResponse defines the Msg/BlockAddress response type.






<a name="kava.issuance.v1beta1.MsgIssueTokens"></a>

### MsgIssueTokens
MsgIssueTokens represents a message used by the issuer to issue new tokens
>>>>>>> 5dfc159c


| Field | Type | Label | Description |
| ----- | ---- | ----- | ----------- |
| `sender` | [string](#string) |  |  |
<<<<<<< HEAD
| `collateral_type` | [string](#string) |  |  |
| `principal` | [cosmos.base.v1beta1.Coin](#cosmos.base.v1beta1.Coin) |  |  |






<a name="kava.cdp.v1beta1.MsgDrawDebtResponse"></a>

### MsgDrawDebtResponse
MsgDrawDebtResponse defines the Msg/DrawDebt response type.






<a name="kava.cdp.v1beta1.MsgLiquidate"></a>

### MsgLiquidate
MsgLiquidate defines a message to attempt to liquidate a CDP whos
collateralization ratio is under its liquidation ratio.
=======
| `tokens` | [bytes](#bytes) |  |  |
| `receiver` | [string](#string) |  |  |






<a name="kava.issuance.v1beta1.MsgIssueTokensResponse"></a>

### MsgIssueTokensResponse
MsgIssueTokensResponse defines the Msg/IssueTokens response type.






<a name="kava.issuance.v1beta1.MsgRedeemTokens"></a>

### MsgRedeemTokens
MsgRedeemTokens represents a message used by the issuer to redeem (burn) tokens
>>>>>>> 5dfc159c


| Field | Type | Label | Description |
| ----- | ---- | ----- | ----------- |
<<<<<<< HEAD
| `keeper` | [string](#string) |  |  |
| `borrower` | [string](#string) |  |  |
| `collateral_type` | [string](#string) |  |  |






<a name="kava.cdp.v1beta1.MsgLiquidateResponse"></a>

### MsgLiquidateResponse
MsgLiquidateResponse defines the Msg/Liquidate response type.






<a name="kava.cdp.v1beta1.MsgRepayDebt"></a>

### MsgRepayDebt
MsgRepayDebt defines a message to repay debt from a CDP.
=======
| `sender` | [string](#string) |  |  |
| `tokens` | [bytes](#bytes) |  |  |






<a name="kava.issuance.v1beta1.MsgRedeemTokensResponse"></a>

### MsgRedeemTokensResponse
MsgRedeemTokensResponse defines the Msg/RedeemTokens response type.






<a name="kava.issuance.v1beta1.MsgSetPauseStatus"></a>

### MsgSetPauseStatus
MsgSetPauseStatus message type used by the issuer to pause or unpause status
>>>>>>> 5dfc159c


| Field | Type | Label | Description |
| ----- | ---- | ----- | ----------- |
| `sender` | [string](#string) |  |  |
<<<<<<< HEAD
| `collateral_type` | [string](#string) |  |  |
| `payment` | [cosmos.base.v1beta1.Coin](#cosmos.base.v1beta1.Coin) |  |  |






<a name="kava.cdp.v1beta1.MsgRepayDebtResponse"></a>

### MsgRepayDebtResponse
MsgRepayDebtResponse defines the Msg/RepayDebt response type.






<a name="kava.cdp.v1beta1.MsgWithdraw"></a>

### MsgWithdraw
MsgWithdraw defines a message to withdraw collateral from a CDP.
=======
| `denom` | [string](#string) |  |  |
| `status` | [bool](#bool) |  |  |






<a name="kava.issuance.v1beta1.MsgSetPauseStatusResponse"></a>

### MsgSetPauseStatusResponse
MsgSetPauseStatusResponse defines the Msg/SetPauseStatus response type.






<a name="kava.issuance.v1beta1.MsgUnblockAddress"></a>

### MsgUnblockAddress
MsgUnblockAddress message type used by the issuer to unblock an address from holding or transferring tokens
>>>>>>> 5dfc159c


| Field | Type | Label | Description |
| ----- | ---- | ----- | ----------- |
<<<<<<< HEAD
| `depositor` | [string](#string) |  |  |
| `owner` | [string](#string) |  |  |
| `collateral` | [cosmos.base.v1beta1.Coin](#cosmos.base.v1beta1.Coin) |  |  |
| `collateral_type` | [string](#string) |  |  |






<a name="kava.cdp.v1beta1.MsgWithdrawResponse"></a>

### MsgWithdrawResponse
MsgWithdrawResponse defines the Msg/Withdraw response type.
=======
| `sender` | [string](#string) |  |  |
| `denom` | [string](#string) |  |  |
| `blocked_address` | [string](#string) |  |  |






<a name="kava.issuance.v1beta1.MsgUnblockAddressResponse"></a>

### MsgUnblockAddressResponse
MsgUnblockAddressResponse defines the Msg/UnblockAddress response type.
>>>>>>> 5dfc159c





 <!-- end messages -->

 <!-- end enums -->

 <!-- end HasExtensions -->


<<<<<<< HEAD
<a name="kava.cdp.v1beta1.Msg"></a>

### Msg
Msg defines the cdp Msg service.

| Method Name | Request Type | Response Type | Description | HTTP Verb | Endpoint |
| ----------- | ------------ | ------------- | ------------| ------- | -------- |
| `CreateCDP` | [MsgCreateCDP](#kava.cdp.v1beta1.MsgCreateCDP) | [MsgCreateCDPResponse](#kava.cdp.v1beta1.MsgCreateCDPResponse) | CreateCDP defines a method to create a new CDP. | |
| `Deposit` | [MsgDeposit](#kava.cdp.v1beta1.MsgDeposit) | [MsgDepositResponse](#kava.cdp.v1beta1.MsgDepositResponse) | Deposit defines a method to deposit to a CDP. | |
| `Withdraw` | [MsgWithdraw](#kava.cdp.v1beta1.MsgWithdraw) | [MsgWithdrawResponse](#kava.cdp.v1beta1.MsgWithdrawResponse) | Withdraw defines a method to withdraw collateral from a CDP. | |
| `DrawDebt` | [MsgDrawDebt](#kava.cdp.v1beta1.MsgDrawDebt) | [MsgDrawDebtResponse](#kava.cdp.v1beta1.MsgDrawDebtResponse) | DrawDebt defines a method to draw debt from a CDP. | |
| `RepayDebt` | [MsgRepayDebt](#kava.cdp.v1beta1.MsgRepayDebt) | [MsgRepayDebtResponse](#kava.cdp.v1beta1.MsgRepayDebtResponse) | RepayDebt defines a method to repay debt from a CDP. | |
| `Liquidate` | [MsgLiquidate](#kava.cdp.v1beta1.MsgLiquidate) | [MsgLiquidateResponse](#kava.cdp.v1beta1.MsgLiquidateResponse) | Liquidate defines a method to attempt to liquidate a CDP whos collateralization ratio is under its liquidation ratio. | |
=======
<a name="kava.issuance.v1beta1.Msg"></a>

### Msg
Msg defines the issuance Msg service.

| Method Name | Request Type | Response Type | Description | HTTP Verb | Endpoint |
| ----------- | ------------ | ------------- | ------------| ------- | -------- |
| `IssueTokens` | [MsgIssueTokens](#kava.issuance.v1beta1.MsgIssueTokens) | [MsgIssueTokensResponse](#kava.issuance.v1beta1.MsgIssueTokensResponse) | IssueTokens message type used by the issuer to issue new tokens | |
| `RedeemTokens` | [MsgRedeemTokens](#kava.issuance.v1beta1.MsgRedeemTokens) | [MsgRedeemTokensResponse](#kava.issuance.v1beta1.MsgRedeemTokensResponse) | RedeemTokens message type used by the issuer to redeem (burn) tokens | |
| `BlockAddress` | [MsgBlockAddress](#kava.issuance.v1beta1.MsgBlockAddress) | [MsgBlockAddressResponse](#kava.issuance.v1beta1.MsgBlockAddressResponse) | BlockAddress message type used by the issuer to block an address from holding or transferring tokens | |
| `UnblockAddress` | [MsgUnblockAddress](#kava.issuance.v1beta1.MsgUnblockAddress) | [MsgUnblockAddressResponse](#kava.issuance.v1beta1.MsgUnblockAddressResponse) | UnblockAddress message type used by the issuer to unblock an address from holding or transferring tokens | |
| `SetPauseStatus` | [MsgSetPauseStatus](#kava.issuance.v1beta1.MsgSetPauseStatus) | [MsgSetPauseStatusResponse](#kava.issuance.v1beta1.MsgSetPauseStatusResponse) | SetPauseStatus message type used to pause or unpause status | |
>>>>>>> 5dfc159c

 <!-- end services -->



<a name="kava/kavadist/v1beta1/params.proto"></a>
<p align="right"><a href="#top">Top</a></p>

## kava/kavadist/v1beta1/params.proto



<a name="kava.kavadist.v1beta1.Params"></a>

### Params
Params governance parameters for kavadist module


| Field | Type | Label | Description |
| ----- | ---- | ----- | ----------- |
| `active` | [bool](#bool) |  |  |
| `periods` | [Period](#kava.kavadist.v1beta1.Period) | repeated |  |






<a name="kava.kavadist.v1beta1.Period"></a>

### Period
Period stores the specified start and end dates, and the inflation, expressed as a decimal
representing the yearly APR of KAVA tokens that will be minted during that period


| Field | Type | Label | Description |
| ----- | ---- | ----- | ----------- |
| `start` | [google.protobuf.Timestamp](#google.protobuf.Timestamp) |  | example "2020-03-01T15:20:00Z" |
| `end` | [google.protobuf.Timestamp](#google.protobuf.Timestamp) |  | example "2020-06-01T15:20:00Z" |
| `inflation` | [bytes](#bytes) |  | example "1.000000003022265980" - 10% inflation |





 <!-- end messages -->

 <!-- end enums -->

 <!-- end HasExtensions -->

 <!-- end services -->



<a name="kava/kavadist/v1beta1/genesis.proto"></a>
<p align="right"><a href="#top">Top</a></p>

## kava/kavadist/v1beta1/genesis.proto



<a name="kava.kavadist.v1beta1.GenesisState"></a>

### GenesisState
GenesisState defines the kavadist module's genesis state.


| Field | Type | Label | Description |
| ----- | ---- | ----- | ----------- |
| `params` | [Params](#kava.kavadist.v1beta1.Params) |  |  |
| `previous_block_time` | [google.protobuf.Timestamp](#google.protobuf.Timestamp) |  |  |





 <!-- end messages -->

 <!-- end enums -->

 <!-- end HasExtensions -->

 <!-- end services -->



<a name="kava/kavadist/v1beta1/proposal.proto"></a>
<p align="right"><a href="#top">Top</a></p>

## kava/kavadist/v1beta1/proposal.proto



<a name="kava.kavadist.v1beta1.CommunityPoolMultiSpendProposal"></a>

### CommunityPoolMultiSpendProposal
CommunityPoolMultiSpendProposal spends from the community pool by sending to one or more
addresses


| Field | Type | Label | Description |
| ----- | ---- | ----- | ----------- |
| `title` | [string](#string) |  |  |
| `description` | [string](#string) |  |  |
| `recipient_list` | [MultiSpendRecipient](#kava.kavadist.v1beta1.MultiSpendRecipient) | repeated |  |






<a name="kava.kavadist.v1beta1.CommunityPoolMultiSpendProposalJSON"></a>

### CommunityPoolMultiSpendProposalJSON
CommunityPoolMultiSpendProposalJSON defines a CommunityPoolMultiSpendProposal with a deposit


| Field | Type | Label | Description |
| ----- | ---- | ----- | ----------- |
| `title` | [string](#string) |  |  |
| `description` | [string](#string) |  |  |
| `recipient_list` | [MultiSpendRecipient](#kava.kavadist.v1beta1.MultiSpendRecipient) | repeated |  |
| `deposit` | [cosmos.base.v1beta1.Coin](#cosmos.base.v1beta1.Coin) | repeated |  |






<a name="kava.kavadist.v1beta1.MultiSpendRecipient"></a>

### MultiSpendRecipient
MultiSpendRecipient defines a recipient and the amount of coins they are receiving


| Field | Type | Label | Description |
| ----- | ---- | ----- | ----------- |
| `address` | [string](#string) |  |  |
| `amount` | [cosmos.base.v1beta1.Coin](#cosmos.base.v1beta1.Coin) | repeated |  |





 <!-- end messages -->

 <!-- end enums -->

 <!-- end HasExtensions -->

 <!-- end services -->



<a name="kava/kavadist/v1beta1/query.proto"></a>
<p align="right"><a href="#top">Top</a></p>

## kava/kavadist/v1beta1/query.proto



<a name="kava.kavadist.v1beta1.QueryBalanceRequest"></a>

### QueryBalanceRequest
QueryBalanceRequest defines the request type for querying x/kavadist balance.






<a name="kava.kavadist.v1beta1.QueryBalanceResponse"></a>

### QueryBalanceResponse
QueryBalanceResponse defines the response type for querying x/kavadist balance.


| Field | Type | Label | Description |
| ----- | ---- | ----- | ----------- |
| `coins` | [cosmos.base.v1beta1.Coin](#cosmos.base.v1beta1.Coin) | repeated |  |






<a name="kava.kavadist.v1beta1.QueryParamsRequest"></a>

### QueryParamsRequest
QueryParamsRequest defines the request type for querying x/kavadist parameters.






<a name="kava.kavadist.v1beta1.QueryParamsResponse"></a>

### QueryParamsResponse
QueryParamsResponse defines the response type for querying x/kavadist parameters.


| Field | Type | Label | Description |
| ----- | ---- | ----- | ----------- |
| `params` | [Params](#kava.kavadist.v1beta1.Params) |  |  |





 <!-- end messages -->

 <!-- end enums -->

 <!-- end HasExtensions -->


<a name="kava.kavadist.v1beta1.Query"></a>

### Query
Query defines the gRPC querier service.

| Method Name | Request Type | Response Type | Description | HTTP Verb | Endpoint |
| ----------- | ------------ | ------------- | ------------| ------- | -------- |
| `Params` | [QueryParamsRequest](#kava.kavadist.v1beta1.QueryParamsRequest) | [QueryParamsResponse](#kava.kavadist.v1beta1.QueryParamsResponse) | Params queries the parameters of x/kavadist module. | GET|/kava/kavadist/v1beta1/parameters|
| `Balance` | [QueryBalanceRequest](#kava.kavadist.v1beta1.QueryBalanceRequest) | [QueryBalanceResponse](#kava.kavadist.v1beta1.QueryBalanceResponse) | Balance queries the balance of all coins of x/kavadist module. | GET|/kava/kavadist/v1beta1/balance|

 <!-- end services -->



<a name="kava/pricefeed/v1beta1/pricefeed.proto"></a>
<p align="right"><a href="#top">Top</a></p>

## kava/pricefeed/v1beta1/pricefeed.proto



<a name="kava.pricefeed.v1beta1.CurrentPrice"></a>

### CurrentPrice
CurrentPrice defines a current price for a particular market in the pricefeed
module.


| Field | Type | Label | Description |
| ----- | ---- | ----- | ----------- |
| `market_id` | [string](#string) |  |  |
| `price` | [string](#string) |  |  |






<a name="kava.pricefeed.v1beta1.Market"></a>

### Market
Market defines an asset in the pricefeed.


| Field | Type | Label | Description |
| ----- | ---- | ----- | ----------- |
| `market_id` | [string](#string) |  |  |
| `base_asset` | [string](#string) |  |  |
| `quote_asset` | [string](#string) |  |  |
| `oracles` | [string](#string) | repeated |  |
| `active` | [bool](#bool) |  |  |






<a name="kava.pricefeed.v1beta1.PostedPrice"></a>

### PostedPrice
PostedPrice defines a price for market posted by a specific oracle.


| Field | Type | Label | Description |
| ----- | ---- | ----- | ----------- |
| `market_id` | [string](#string) |  |  |
| `oracle_address` | [string](#string) |  |  |
| `price` | [string](#string) |  |  |
| `expiry` | [google.protobuf.Timestamp](#google.protobuf.Timestamp) |  |  |





 <!-- end messages -->

 <!-- end enums -->

 <!-- end HasExtensions -->

 <!-- end services -->



<a name="kava/pricefeed/v1beta1/genesis.proto"></a>
<p align="right"><a href="#top">Top</a></p>

## kava/pricefeed/v1beta1/genesis.proto



<a name="kava.pricefeed.v1beta1.GenesisState"></a>

### GenesisState
GenesisState defines the pricefeed module's genesis state.


| Field | Type | Label | Description |
| ----- | ---- | ----- | ----------- |
| `params` | [Params](#kava.pricefeed.v1beta1.Params) |  | params defines all the paramaters of the module. |
| `posted_prices` | [PostedPrice](#kava.pricefeed.v1beta1.PostedPrice) | repeated |  |






<a name="kava.pricefeed.v1beta1.Params"></a>

### Params
Params defines the parameters for the pricefeed module.


| Field | Type | Label | Description |
| ----- | ---- | ----- | ----------- |
| `markets` | [Market](#kava.pricefeed.v1beta1.Market) | repeated |  |





 <!-- end messages -->

 <!-- end enums -->

 <!-- end HasExtensions -->

 <!-- end services -->



<a name="kava/pricefeed/v1beta1/query.proto"></a>
<p align="right"><a href="#top">Top</a></p>

## kava/pricefeed/v1beta1/query.proto



<a name="kava.pricefeed.v1beta1.QueryMarketsRequest"></a>

### QueryMarketsRequest
QueryMarketsRequest is the request type for the Query/Markets RPC method.






<a name="kava.pricefeed.v1beta1.QueryMarketsResponse"></a>

### QueryMarketsResponse
QueryMarketsResponse is the response type for the Query/Markets RPC method.


| Field | Type | Label | Description |
| ----- | ---- | ----- | ----------- |
| `markets` | [Market](#kava.pricefeed.v1beta1.Market) | repeated | List of markets |






<a name="kava.pricefeed.v1beta1.QueryOraclesRequest"></a>

### QueryOraclesRequest
QueryOraclesRequest is the request type for the Query/Oracles RPC method.


| Field | Type | Label | Description |
| ----- | ---- | ----- | ----------- |
| `market_id` | [string](#string) |  |  |






<a name="kava.pricefeed.v1beta1.QueryOraclesResponse"></a>

### QueryOraclesResponse
QueryOraclesResponse is the response type for the Query/Oracles RPC method.


| Field | Type | Label | Description |
| ----- | ---- | ----- | ----------- |
| `oracles` | [string](#string) | repeated | List of oracle addresses |






<a name="kava.pricefeed.v1beta1.QueryParamsRequest"></a>

### QueryParamsRequest
QueryParamsRequest defines the request type for querying x/pricefeed
parameters.






<a name="kava.pricefeed.v1beta1.QueryParamsResponse"></a>

### QueryParamsResponse
QueryParamsResponse defines the response type for querying x/pricefeed
parameters.


| Field | Type | Label | Description |
| ----- | ---- | ----- | ----------- |
| `params` | [Params](#kava.pricefeed.v1beta1.Params) |  |  |






<a name="kava.pricefeed.v1beta1.QueryPriceRequest"></a>

### QueryPriceRequest
QueryPriceRequest is the request type for the Query/PriceRequest RPC method.


| Field | Type | Label | Description |
| ----- | ---- | ----- | ----------- |
| `market_id` | [string](#string) |  |  |






<a name="kava.pricefeed.v1beta1.QueryPriceResponse"></a>

### QueryPriceResponse
QueryPriceResponse is the response type for the Query/Prices RPC method.


| Field | Type | Label | Description |
| ----- | ---- | ----- | ----------- |
| `price` | [CurrentPrice](#kava.pricefeed.v1beta1.CurrentPrice) |  |  |






<a name="kava.pricefeed.v1beta1.QueryPricesRequest"></a>

### QueryPricesRequest
QueryPricesRequest is the request type for the Query/Prices RPC method.






<a name="kava.pricefeed.v1beta1.QueryPricesResponse"></a>

### QueryPricesResponse
QueryPricesResponse is the response type for the Query/Prices RPC method.


| Field | Type | Label | Description |
| ----- | ---- | ----- | ----------- |
| `prices` | [CurrentPrice](#kava.pricefeed.v1beta1.CurrentPrice) | repeated |  |






<a name="kava.pricefeed.v1beta1.QueryRawPricesRequest"></a>

### QueryRawPricesRequest
QueryRawPricesRequest is the request type for the Query/RawPrices RPC method.


| Field | Type | Label | Description |
| ----- | ---- | ----- | ----------- |
| `market_id` | [string](#string) |  |  |






<a name="kava.pricefeed.v1beta1.QueryRawPricesResponse"></a>

### QueryRawPricesResponse
QueryRawPricesResponse is the response type for the Query/RawPrices RPC
method.


| Field | Type | Label | Description |
| ----- | ---- | ----- | ----------- |
| `raw_prices` | [PostedPrice](#kava.pricefeed.v1beta1.PostedPrice) | repeated |  |





 <!-- end messages -->

 <!-- end enums -->

 <!-- end HasExtensions -->


<a name="kava.pricefeed.v1beta1.Query"></a>

### Query
Query defines the gRPC querier service for pricefeed module

| Method Name | Request Type | Response Type | Description | HTTP Verb | Endpoint |
| ----------- | ------------ | ------------- | ------------| ------- | -------- |
| `Params` | [QueryParamsRequest](#kava.pricefeed.v1beta1.QueryParamsRequest) | [QueryParamsResponse](#kava.pricefeed.v1beta1.QueryParamsResponse) | Params queries all parameters of the pricefeed module. | GET|/kava/pricefeed/v1beta1/params|
| `Price` | [QueryPriceRequest](#kava.pricefeed.v1beta1.QueryPriceRequest) | [QueryPriceResponse](#kava.pricefeed.v1beta1.QueryPriceResponse) | Price queries price details based on a market | GET|/kava/pricefeed/v1beta1/prices/{market_id}|
| `Prices` | [QueryPricesRequest](#kava.pricefeed.v1beta1.QueryPricesRequest) | [QueryPricesResponse](#kava.pricefeed.v1beta1.QueryPricesResponse) | Prices queries all prices | GET|/kava/pricefeed/v1beta1/prices|
| `RawPrices` | [QueryRawPricesRequest](#kava.pricefeed.v1beta1.QueryRawPricesRequest) | [QueryRawPricesResponse](#kava.pricefeed.v1beta1.QueryRawPricesResponse) | RawPrices queries all raw prices based on a market | GET|/kava/pricefeed/v1beta1/rawprices/{market_id}|
| `Oracles` | [QueryOraclesRequest](#kava.pricefeed.v1beta1.QueryOraclesRequest) | [QueryOraclesResponse](#kava.pricefeed.v1beta1.QueryOraclesResponse) | Oracles queries all oracles based on a market | GET|/kava/pricefeed/v1beta1/oracles/{market_id}|
| `Markets` | [QueryMarketsRequest](#kava.pricefeed.v1beta1.QueryMarketsRequest) | [QueryMarketsResponse](#kava.pricefeed.v1beta1.QueryMarketsResponse) | Markets queries all markets | GET|/kava/pricefeed/v1beta1/markets|

 <!-- end services -->



<a name="kava/pricefeed/v1beta1/tx.proto"></a>
<p align="right"><a href="#top">Top</a></p>

## kava/pricefeed/v1beta1/tx.proto



<a name="kava.pricefeed.v1beta1.MsgPostPrice"></a>

### MsgPostPrice
MsgPostPrice represents a method for creating a new post price


| Field | Type | Label | Description |
| ----- | ---- | ----- | ----------- |
| `from` | [string](#string) |  | address of client |
| `market_id` | [string](#string) |  |  |
| `price` | [string](#string) |  |  |
| `expiry` | [google.protobuf.Timestamp](#google.protobuf.Timestamp) |  |  |






<a name="kava.pricefeed.v1beta1.MsgPostPriceResponse"></a>

### MsgPostPriceResponse
MsgPostPriceResponse defines the Msg/PostPrice response type.





 <!-- end messages -->

 <!-- end enums -->

 <!-- end HasExtensions -->


<a name="kava.pricefeed.v1beta1.Msg"></a>

### Msg
Msg defines the pricefeed Msg service.

| Method Name | Request Type | Response Type | Description | HTTP Verb | Endpoint |
| ----------- | ------------ | ------------- | ------------| ------- | -------- |
| `PostPrice` | [MsgPostPrice](#kava.pricefeed.v1beta1.MsgPostPrice) | [MsgPostPriceResponse](#kava.pricefeed.v1beta1.MsgPostPriceResponse) | PostPrice defines a method for creating a new post price | |

 <!-- end services -->



<a name="kava/swap/v1beta1/swap.proto"></a>
<p align="right"><a href="#top">Top</a></p>

## kava/swap/v1beta1/swap.proto



<a name="kava.swap.v1beta1.AllowedPool"></a>

### AllowedPool
AllowedPool defines a pool that is allowed to be created


| Field | Type | Label | Description |
| ----- | ---- | ----- | ----------- |
| `token_a` | [string](#string) |  | token_a represents the a token allowed |
| `token_b` | [string](#string) |  | token_b represents the b token allowed |






<a name="kava.swap.v1beta1.Params"></a>

### Params
Params defines the parameters for the swap module.


| Field | Type | Label | Description |
| ----- | ---- | ----- | ----------- |
| `allowed_pools` | [AllowedPool](#kava.swap.v1beta1.AllowedPool) | repeated | allowed_pools defines that pools that are allowed to be created |
| `swap_fee` | [string](#string) |  | swap_fee defines the swap fee for all pools |






<a name="kava.swap.v1beta1.PoolRecord"></a>

### PoolRecord
PoolRecord represents the state of a liquidity pool
and is used to store the state of a denominated pool


| Field | Type | Label | Description |
| ----- | ---- | ----- | ----------- |
| `pool_id` | [string](#string) |  | pool_id represents the unique id of the pool |
| `reserves_a` | [cosmos.base.v1beta1.Coin](#cosmos.base.v1beta1.Coin) |  | reserves_a is the a token coin reserves |
| `reserves_b` | [cosmos.base.v1beta1.Coin](#cosmos.base.v1beta1.Coin) |  | reserves_b is the a token coin reserves |
| `total_shares` | [string](#string) |  | total_shares is the total distrubuted shares of the pool |






<a name="kava.swap.v1beta1.ShareRecord"></a>

### ShareRecord
ShareRecord stores the shares owned for a depositor and pool


| Field | Type | Label | Description |
| ----- | ---- | ----- | ----------- |
| `depositor` | [bytes](#bytes) |  | depositor represents the owner of the shares |
| `pool_id` | [string](#string) |  | pool_id represents the pool the shares belong to |
| `shares_owned` | [string](#string) |  | shares_owned represents the number of shares owned by depsoitor for the pool_id |





 <!-- end messages -->

 <!-- end enums -->

 <!-- end HasExtensions -->

 <!-- end services -->



<a name="kava/swap/v1beta1/genesis.proto"></a>
<p align="right"><a href="#top">Top</a></p>

## kava/swap/v1beta1/genesis.proto



<a name="kava.swap.v1beta1.GenesisState"></a>

### GenesisState
GenesisState defines the swap module's genesis state.


| Field | Type | Label | Description |
| ----- | ---- | ----- | ----------- |
| `params` | [Params](#kava.swap.v1beta1.Params) |  | params defines all the paramaters related to swap |
| `pool_records` | [PoolRecord](#kava.swap.v1beta1.PoolRecord) | repeated | pool_records defines the available pools |
| `share_records` | [ShareRecord](#kava.swap.v1beta1.ShareRecord) | repeated | share_records defines the owned shares of each pool |





 <!-- end messages -->

 <!-- end enums -->

 <!-- end HasExtensions -->

 <!-- end services -->



<a name="kava/swap/v1beta1/query.proto"></a>
<p align="right"><a href="#top">Top</a></p>

## kava/swap/v1beta1/query.proto



<a name="kava.swap.v1beta1.DepositResponse"></a>

### DepositResponse
DepositResponse defines a single deposit query response type.


| Field | Type | Label | Description |
| ----- | ---- | ----- | ----------- |
| `depositor` | [string](#string) |  | depositor represents the owner of the deposit |
| `pool_id` | [string](#string) |  | pool_id represents the pool the deposit is for |
| `shares_owned` | [string](#string) |  | shares_owned presents the shares owned by the depositor for the pool |
| `shares_value` | [cosmos.base.v1beta1.Coin](#cosmos.base.v1beta1.Coin) | repeated | shares_value represents the coin value of the shares_owned |






<a name="kava.swap.v1beta1.PoolResponse"></a>

### PoolResponse
Pool represents the state of a single pool


| Field | Type | Label | Description |
| ----- | ---- | ----- | ----------- |
| `name` | [string](#string) |  | name represents the name of the pool |
| `coins` | [cosmos.base.v1beta1.Coin](#cosmos.base.v1beta1.Coin) | repeated | coins represents the total reserves of the pool |
| `total_shares` | [string](#string) |  | total_shares represents the total shares of the pool |






<a name="kava.swap.v1beta1.QueryDepositsRequest"></a>

### QueryDepositsRequest
QueryDepositsRequest is the request type for the Query/Deposits RPC method.


| Field | Type | Label | Description |
| ----- | ---- | ----- | ----------- |
| `owner` | [string](#string) |  | owner optionally filters deposits by owner |
| `pool_id` | [string](#string) |  | pool_id optionally fitlers deposits by pool id |
| `pagination` | [cosmos.base.query.v1beta1.PageRequest](#cosmos.base.query.v1beta1.PageRequest) |  | pagination defines an optional pagination for the request. |






<a name="kava.swap.v1beta1.QueryDepositsResponse"></a>

### QueryDepositsResponse
QueryDepositsResponse is the response type for the Query/Deposits RPC method.


| Field | Type | Label | Description |
| ----- | ---- | ----- | ----------- |
| `deposits` | [DepositResponse](#kava.swap.v1beta1.DepositResponse) | repeated | deposits returns the deposits matching the requested parameters |
| `pagination` | [cosmos.base.query.v1beta1.PageResponse](#cosmos.base.query.v1beta1.PageResponse) |  | pagination defines the pagination in the response. |






<a name="kava.swap.v1beta1.QueryParamsRequest"></a>

### QueryParamsRequest
QueryParamsRequest defines the request type for querying x/swap parameters.






<a name="kava.swap.v1beta1.QueryParamsResponse"></a>

### QueryParamsResponse
QueryParamsResponse defines the response type for querying x/swap parameters.


| Field | Type | Label | Description |
| ----- | ---- | ----- | ----------- |
| `params` | [Params](#kava.swap.v1beta1.Params) |  | params represents the swap module parameters |






<a name="kava.swap.v1beta1.QueryPoolsRequest"></a>

### QueryPoolsRequest
QueryPoolsRequest is the request type for the Query/Pools RPC method.


| Field | Type | Label | Description |
| ----- | ---- | ----- | ----------- |
| `pool_id` | [string](#string) |  | pool_id filters pools by id |
| `pagination` | [cosmos.base.query.v1beta1.PageRequest](#cosmos.base.query.v1beta1.PageRequest) |  | pagination defines an optional pagination for the request. |






<a name="kava.swap.v1beta1.QueryPoolsResponse"></a>

### QueryPoolsResponse
QueryPoolsResponse is the response type for the Query/Pools RPC method.


| Field | Type | Label | Description |
| ----- | ---- | ----- | ----------- |
| `pools` | [PoolResponse](#kava.swap.v1beta1.PoolResponse) | repeated | pools represents returned pools |
| `pagination` | [cosmos.base.query.v1beta1.PageResponse](#cosmos.base.query.v1beta1.PageResponse) |  | pagination defines the pagination in the response. |





 <!-- end messages -->

 <!-- end enums -->

 <!-- end HasExtensions -->


<a name="kava.swap.v1beta1.Query"></a>

### Query
Query defines the gRPC querier service for swap module

| Method Name | Request Type | Response Type | Description | HTTP Verb | Endpoint |
| ----------- | ------------ | ------------- | ------------| ------- | -------- |
| `Params` | [QueryParamsRequest](#kava.swap.v1beta1.QueryParamsRequest) | [QueryParamsResponse](#kava.swap.v1beta1.QueryParamsResponse) | Params queries all parameters of the swap module. | GET|/kava/swap/v1beta1/params|
| `Pools` | [QueryPoolsRequest](#kava.swap.v1beta1.QueryPoolsRequest) | [QueryPoolsResponse](#kava.swap.v1beta1.QueryPoolsResponse) | Pools queries pools based on pool ID | GET|/kava/swap/v1beta1/pools|
| `Deposits` | [QueryDepositsRequest](#kava.swap.v1beta1.QueryDepositsRequest) | [QueryDepositsResponse](#kava.swap.v1beta1.QueryDepositsResponse) | Deposits queries deposit details based on owner address and pool | GET|/kava/swap/v1beta1/deposits|

 <!-- end services -->



<a name="kava/swap/v1beta1/tx.proto"></a>
<p align="right"><a href="#top">Top</a></p>

## kava/swap/v1beta1/tx.proto



<a name="kava.swap.v1beta1.MsgDeposit"></a>

### MsgDeposit
MsgDeposit represents a message for depositing liquidity into a pool


| Field | Type | Label | Description |
| ----- | ---- | ----- | ----------- |
| `depositor` | [string](#string) |  | depositor represents the address to deposit funds from |
| `token_a` | [cosmos.base.v1beta1.Coin](#cosmos.base.v1beta1.Coin) |  | token_a represents one token of deposit pair |
| `token_b` | [cosmos.base.v1beta1.Coin](#cosmos.base.v1beta1.Coin) |  | token_b represents one token of deposit pair |
| `slippage` | [string](#string) |  | slippage represents the max decimal percentage price change |
| `deadline` | [int64](#int64) |  | deadline represents the unix timestamp to complete the deposit by |






<a name="kava.swap.v1beta1.MsgDepositResponse"></a>

### MsgDepositResponse
MsgDepositResponse defines the Msg/Deposit response type.






<a name="kava.swap.v1beta1.MsgSwapExactForTokens"></a>

### MsgSwapExactForTokens
MsgSwapExactForTokens represents a message for trading exact coinA for coinB


| Field | Type | Label | Description |
| ----- | ---- | ----- | ----------- |
| `requester` | [string](#string) |  | represents the address swaping the tokens |
| `exact_token_a` | [cosmos.base.v1beta1.Coin](#cosmos.base.v1beta1.Coin) |  | exact_token_a represents the exact amount to swap for token_b |
| `token_b` | [cosmos.base.v1beta1.Coin](#cosmos.base.v1beta1.Coin) |  | token_b represents the desired token_b to swap for |
| `slippage` | [string](#string) |  | slippage represents the maximum change in token_b allowed |
| `deadline` | [int64](#int64) |  | deadline represents the unix timestamp to complete the swap by |






<a name="kava.swap.v1beta1.MsgSwapExactForTokensResponse"></a>

### MsgSwapExactForTokensResponse
MsgSwapExactForTokensResponse defines the Msg/SwapExactForTokens response
type.






<a name="kava.swap.v1beta1.MsgSwapForExactTokens"></a>

### MsgSwapForExactTokens
MsgSwapForExactTokens represents a message for trading coinA for an exact
coinB


| Field | Type | Label | Description |
| ----- | ---- | ----- | ----------- |
| `requester` | [string](#string) |  | represents the address swaping the tokens |
| `token_a` | [cosmos.base.v1beta1.Coin](#cosmos.base.v1beta1.Coin) |  | token_a represents the desired token_a to swap for |
| `exact_token_b` | [cosmos.base.v1beta1.Coin](#cosmos.base.v1beta1.Coin) |  | exact_token_b represents the exact token b amount to swap for token a |
| `slippage` | [string](#string) |  | slippage represents the maximum change in token_a allowed |
| `deadline` | [int64](#int64) |  | deadline represents the unix timestamp to complete the swap by |






<a name="kava.swap.v1beta1.MsgSwapForExactTokensResponse"></a>

### MsgSwapForExactTokensResponse
MsgSwapForExactTokensResponse defines the Msg/SwapForExactTokensResponse
response type.






<a name="kava.swap.v1beta1.MsgWithdraw"></a>

### MsgWithdraw
MsgWithdraw represents a message for withdrawing liquidity from a pool


| Field | Type | Label | Description |
| ----- | ---- | ----- | ----------- |
| `from` | [string](#string) |  | from represents the address we are withdrawing for |
| `shares` | [string](#string) |  | shares represents the amount of shares to withdraw |
| `min_token_a` | [cosmos.base.v1beta1.Coin](#cosmos.base.v1beta1.Coin) |  | min_token_a represents the minimum a token to withdraw |
| `min_token_b` | [cosmos.base.v1beta1.Coin](#cosmos.base.v1beta1.Coin) |  | min_token_a represents the minimum a token to withdraw |
| `deadline` | [int64](#int64) |  | deadline represents the unix timestamp to complete the withdraw by |






<a name="kava.swap.v1beta1.MsgWithdrawResponse"></a>

### MsgWithdrawResponse
MsgWithdrawResponse defines the Msg/Withdraw response type.





 <!-- end messages -->

 <!-- end enums -->

 <!-- end HasExtensions -->


<a name="kava.swap.v1beta1.Msg"></a>

### Msg
Msg defines the swap Msg service.

| Method Name | Request Type | Response Type | Description | HTTP Verb | Endpoint |
| ----------- | ------------ | ------------- | ------------| ------- | -------- |
| `Deposit` | [MsgDeposit](#kava.swap.v1beta1.MsgDeposit) | [MsgDepositResponse](#kava.swap.v1beta1.MsgDepositResponse) | Deposit defines a method for depositing liquidity into a pool | |
| `Withdraw` | [MsgWithdraw](#kava.swap.v1beta1.MsgWithdraw) | [MsgWithdrawResponse](#kava.swap.v1beta1.MsgWithdrawResponse) | Withdraw defines a method for withdrawing liquidity into a pool | |
| `SwapExactForTokens` | [MsgSwapExactForTokens](#kava.swap.v1beta1.MsgSwapExactForTokens) | [MsgSwapExactForTokensResponse](#kava.swap.v1beta1.MsgSwapExactForTokensResponse) | SwapExactForTokens represents a message for trading exact coinA for coinB | |
| `SwapForExactTokens` | [MsgSwapForExactTokens](#kava.swap.v1beta1.MsgSwapForExactTokens) | [MsgSwapForExactTokensResponse](#kava.swap.v1beta1.MsgSwapForExactTokensResponse) | SwapForExactTokens represents a message for trading coinA for an exact coinB | |

 <!-- end services -->



## Scalar Value Types

| .proto Type | Notes | C++ | Java | Python | Go | C# | PHP | Ruby |
| ----------- | ----- | --- | ---- | ------ | -- | -- | --- | ---- |
| <a name="double" /> double |  | double | double | float | float64 | double | float | Float |
| <a name="float" /> float |  | float | float | float | float32 | float | float | Float |
| <a name="int32" /> int32 | Uses variable-length encoding. Inefficient for encoding negative numbers – if your field is likely to have negative values, use sint32 instead. | int32 | int | int | int32 | int | integer | Bignum or Fixnum (as required) |
| <a name="int64" /> int64 | Uses variable-length encoding. Inefficient for encoding negative numbers – if your field is likely to have negative values, use sint64 instead. | int64 | long | int/long | int64 | long | integer/string | Bignum |
| <a name="uint32" /> uint32 | Uses variable-length encoding. | uint32 | int | int/long | uint32 | uint | integer | Bignum or Fixnum (as required) |
| <a name="uint64" /> uint64 | Uses variable-length encoding. | uint64 | long | int/long | uint64 | ulong | integer/string | Bignum or Fixnum (as required) |
| <a name="sint32" /> sint32 | Uses variable-length encoding. Signed int value. These more efficiently encode negative numbers than regular int32s. | int32 | int | int | int32 | int | integer | Bignum or Fixnum (as required) |
| <a name="sint64" /> sint64 | Uses variable-length encoding. Signed int value. These more efficiently encode negative numbers than regular int64s. | int64 | long | int/long | int64 | long | integer/string | Bignum |
| <a name="fixed32" /> fixed32 | Always four bytes. More efficient than uint32 if values are often greater than 2^28. | uint32 | int | int | uint32 | uint | integer | Bignum or Fixnum (as required) |
| <a name="fixed64" /> fixed64 | Always eight bytes. More efficient than uint64 if values are often greater than 2^56. | uint64 | long | int/long | uint64 | ulong | integer/string | Bignum |
| <a name="sfixed32" /> sfixed32 | Always four bytes. | int32 | int | int | int32 | int | integer | Bignum or Fixnum (as required) |
| <a name="sfixed64" /> sfixed64 | Always eight bytes. | int64 | long | int/long | int64 | long | integer/string | Bignum |
| <a name="bool" /> bool |  | bool | boolean | boolean | bool | bool | boolean | TrueClass/FalseClass |
| <a name="string" /> string | A string must always contain UTF-8 encoded or 7-bit ASCII text. | string | String | str/unicode | string | string | string | String (UTF-8) |
| <a name="bytes" /> bytes | May contain any arbitrary sequence of bytes. | string | ByteString | str | []byte | ByteString | string | String (ASCII-8BIT) |
<|MERGE_RESOLUTION|>--- conflicted
+++ resolved
@@ -4,7 +4,6 @@
 
 ## Table of Contents
 
-<<<<<<< HEAD
 - [kava/cdp/v1beta1/cdp.proto](#kava/cdp/v1beta1/cdp.proto)
     - [AugmentedCDP](#kava.cdp.v1beta1.AugmentedCDP)
     - [CDP](#kava.cdp.v1beta1.CDP)
@@ -57,7 +56,7 @@
     - [MsgWithdrawResponse](#kava.cdp.v1beta1.MsgWithdrawResponse)
   
     - [Msg](#kava.cdp.v1beta1.Msg)
-=======
+  
 - [kava/issuance/v1beta1/genesis.proto](#kava/issuance/v1beta1/genesis.proto)
     - [Asset](#kava.issuance.v1beta1.Asset)
     - [AssetSupply](#kava.issuance.v1beta1.AssetSupply)
@@ -84,7 +83,6 @@
     - [MsgUnblockAddressResponse](#kava.issuance.v1beta1.MsgUnblockAddressResponse)
   
     - [Msg](#kava.issuance.v1beta1.Msg)
->>>>>>> 5dfc159c
   
 - [kava/kavadist/v1beta1/params.proto](#kava/kavadist/v1beta1/params.proto)
     - [Params](#kava.kavadist.v1beta1.Params)
@@ -174,7 +172,6 @@
 
 
 
-<<<<<<< HEAD
 <a name="kava/cdp/v1beta1/cdp.proto"></a>
 <p align="right"><a href="#top">Top</a></p>
 
@@ -186,24 +183,10 @@
 
 ### AugmentedCDP
 AugmentedCDP defines additional information about an active CDP
-=======
-<a name="kava/issuance/v1beta1/genesis.proto"></a>
-<p align="right"><a href="#top">Top</a></p>
-
-## kava/issuance/v1beta1/genesis.proto
-
-
-
-<a name="kava.issuance.v1beta1.Asset"></a>
-
-### Asset
-Asset type for assets in the issuance module
->>>>>>> 5dfc159c
-
-
-| Field | Type | Label | Description |
-| ----- | ---- | ----- | ----------- |
-<<<<<<< HEAD
+
+
+| Field | Type | Label | Description |
+| ----- | ---- | ----- | ----------- |
 | `cdp` | [CDP](#kava.cdp.v1beta1.CDP) |  |  |
 | `collateral_value` | [cosmos.base.v1beta1.Coin](#cosmos.base.v1beta1.Coin) |  |  |
 | `collateralization_ratio` | [string](#string) |  |  |
@@ -349,30 +332,10 @@
 
 ### GenesisAccumulationTime
 GenesisAccumulationTime defines the previous distribution time and its corresponding denom
-=======
-| `owner` | [string](#string) |  |  |
-| `denom` | [string](#string) |  |  |
-| `blocked_addresses` | [string](#string) | repeated |  |
-| `paused` | [bool](#bool) |  |  |
-| `blockable` | [bool](#bool) |  |  |
-| `rate_limit` | [RateLimit](#kava.issuance.v1beta1.RateLimit) |  |  |
-
-
-
-
-
-
-<a name="kava.issuance.v1beta1.AssetSupply"></a>
-
-### AssetSupply
-AssetSupply contains information about an asset's rate-limited supply (the
-total supply of the asset is tracked in the top-level supply module)
->>>>>>> 5dfc159c
-
-
-| Field | Type | Label | Description |
-| ----- | ---- | ----- | ----------- |
-<<<<<<< HEAD
+
+
+| Field | Type | Label | Description |
+| ----- | ---- | ----- | ----------- |
 | `collateral_type` | [string](#string) |  |  |
 | `previous_accumulation_time` | [google.protobuf.Timestamp](#google.protobuf.Timestamp) |  |  |
 | `interest_factor` | [string](#string) |  |  |
@@ -386,25 +349,10 @@
 
 ### GenesisState
 GenesisState defines the cdp module's genesis state.
-=======
-| `current_supply` | [bytes](#bytes) |  |  |
-| `time_elapsed` | [google.protobuf.Duration](#google.protobuf.Duration) |  |  |
-
-
-
-
-
-
-<a name="kava.issuance.v1beta1.GenesisState"></a>
-
-### GenesisState
-GenesisState defines the issuance module's genesis state.
->>>>>>> 5dfc159c
-
-
-| Field | Type | Label | Description |
-| ----- | ---- | ----- | ----------- |
-<<<<<<< HEAD
+
+
+| Field | Type | Label | Description |
+| ----- | ---- | ----- | ----------- |
 | `params` | [Params](#kava.cdp.v1beta1.Params) |  | params defines all the paramaters of the module. |
 | `cdps` | [CDP](#kava.cdp.v1beta1.CDP) | repeated |  |
 | `deposits` | [Deposit](#kava.cdp.v1beta1.Deposit) | repeated |  |
@@ -423,25 +371,10 @@
 
 ### GenesisTotalPrincipal
 GenesisTotalPrincipal defines the total principal and its corresponding collateral type
-=======
-| `params` | [Params](#kava.issuance.v1beta1.Params) |  | params defines all the paramaters of the module. |
-| `supplies` | [AssetSupply](#kava.issuance.v1beta1.AssetSupply) | repeated |  |
-
-
-
-
-
-
-<a name="kava.issuance.v1beta1.Params"></a>
-
-### Params
-Params defines the parameters for the issuance module.
->>>>>>> 5dfc159c
-
-
-| Field | Type | Label | Description |
-| ----- | ---- | ----- | ----------- |
-<<<<<<< HEAD
+
+
+| Field | Type | Label | Description |
+| ----- | ---- | ----- | ----------- |
 | `collateral_type` | [string](#string) |  |  |
 | `total_principal` | [string](#string) |  |  |
 
@@ -454,24 +387,10 @@
 
 ### Params
 Params defines the parameters for the cdp module.
-=======
-| `assets` | [Asset](#kava.issuance.v1beta1.Asset) | repeated |  |
-
-
-
-
-
-
-<a name="kava.issuance.v1beta1.RateLimit"></a>
-
-### RateLimit
-RateLimit parameters for rate-limiting the supply of an issued asset
->>>>>>> 5dfc159c
-
-
-| Field | Type | Label | Description |
-| ----- | ---- | ----- | ----------- |
-<<<<<<< HEAD
+
+
+| Field | Type | Label | Description |
+| ----- | ---- | ----- | ----------- |
 | `collateral_params` | [CollateralParam](#kava.cdp.v1beta1.CollateralParam) | repeated |  |
 | `debt_param` | [DebtParam](#kava.cdp.v1beta1.DebtParam) |  |  |
 | `global_debt_limit` | [cosmos.base.v1beta1.Coin](#cosmos.base.v1beta1.Coin) |  |  |
@@ -480,11 +399,6 @@
 | `debt_auction_threshold` | [string](#string) |  |  |
 | `debt_auction_lot` | [string](#string) |  |  |
 | `circuit_breaker` | [bool](#bool) |  |  |
-=======
-| `active` | [bool](#bool) |  |  |
-| `limit` | [bytes](#bytes) |  |  |
-| `time_period` | [google.protobuf.Duration](#google.protobuf.Duration) |  |  |
->>>>>>> 5dfc159c
 
 
 
@@ -500,7 +414,6 @@
 
 
 
-<<<<<<< HEAD
 <a name="kava/cdp/v1beta1/query.proto"></a>
 <p align="right"><a href="#top">Top</a></p>
 
@@ -765,38 +678,11 @@
 
 ### QueryTotalPrincipalResponse
 QueryTotalPrincipalResponse defines the response type for the Query/TotalPrincipal RPC method.
-=======
-<a name="kava/issuance/v1beta1/query.proto"></a>
-<p align="right"><a href="#top">Top</a></p>
-
-## kava/issuance/v1beta1/query.proto
-
-
-
-<a name="kava.issuance.v1beta1.QueryParamsRequest"></a>
-
-### QueryParamsRequest
-QueryParamsRequest defines the request type for querying x/issuance parameters.
-
-
-
-
-
-
-<a name="kava.issuance.v1beta1.QueryParamsResponse"></a>
-
-### QueryParamsResponse
-QueryParamsResponse defines the response type for querying x/issuance parameters.
->>>>>>> 5dfc159c
-
-
-| Field | Type | Label | Description |
-| ----- | ---- | ----- | ----------- |
-<<<<<<< HEAD
+
+
+| Field | Type | Label | Description |
+| ----- | ---- | ----- | ----------- |
 | `total_principal` | [TotalPrincipal](#kava.cdp.v1beta1.TotalPrincipal) | repeated |  |
-=======
-| `params` | [Params](#kava.issuance.v1beta1.Params) |  |  |
->>>>>>> 5dfc159c
 
 
 
@@ -809,7 +695,6 @@
  <!-- end HasExtensions -->
 
 
-<<<<<<< HEAD
 <a name="kava.cdp.v1beta1.Query"></a>
 
 ### Query
@@ -826,22 +711,11 @@
 | `Deposits` | [QueryDepositsRequest](#kava.cdp.v1beta1.QueryDepositsRequest) | [QueryDepositsResponse](#kava.cdp.v1beta1.QueryDepositsResponse) | Deposits queries deposits associated with the CDP owned by an address for a collateral type. | GET|/kava/cdp/v1beta1/cdps/deposits/{owner}/{collateral_type}|
 | `CdpsByCollateralType` | [QueryCdpsByCollateralTypeRequest](#kava.cdp.v1beta1.QueryCdpsByCollateralTypeRequest) | [QueryCdpsByCollateralTypeResponse](#kava.cdp.v1beta1.QueryCdpsByCollateralTypeResponse) | CdpsByCollateralType queries all CDPs with the collateral type equal to the input collateral type. | GET|/kava/cdp/v1beta1/cdps/collateralType/{collateral_type}|
 | `CdpsByRatio` | [QueryCdpsByRatioRequest](#kava.cdp.v1beta1.QueryCdpsByRatioRequest) | [QueryCdpsByRatioResponse](#kava.cdp.v1beta1.QueryCdpsByRatioResponse) | CdpsByRatio queries all CDPs with the collateral type equal to the input colalteral type and collateralization ratio strictly less than the input ratio. | GET|/kava/cdp/v1beta1/cdps/ratio/{collateral_type}|
-=======
-<a name="kava.issuance.v1beta1.Query"></a>
-
-### Query
-Query defines the gRPC querier service for issuance module
-
-| Method Name | Request Type | Response Type | Description | HTTP Verb | Endpoint |
-| ----------- | ------------ | ------------- | ------------| ------- | -------- |
-| `Params` | [QueryParamsRequest](#kava.issuance.v1beta1.QueryParamsRequest) | [QueryParamsResponse](#kava.issuance.v1beta1.QueryParamsResponse) | Params queries all parameters of the issuance module. | GET|/kava/issuance/v1beta1/params|
->>>>>>> 5dfc159c
 
  <!-- end services -->
 
 
 
-<<<<<<< HEAD
 <a name="kava/cdp/v1beta1/tx.proto"></a>
 <p align="right"><a href="#top">Top</a></p>
 
@@ -853,25 +727,11 @@
 
 ### MsgCreateCDP
 MsgCreateCDP defines a message to create a new CDP.
-=======
-<a name="kava/issuance/v1beta1/tx.proto"></a>
-<p align="right"><a href="#top">Top</a></p>
-
-## kava/issuance/v1beta1/tx.proto
-
-
-
-<a name="kava.issuance.v1beta1.MsgBlockAddress"></a>
-
-### MsgBlockAddress
-MsgBlockAddress represents a message used by the issuer to block an address from holding or transferring tokens
->>>>>>> 5dfc159c
 
 
 | Field | Type | Label | Description |
 | ----- | ---- | ----- | ----------- |
 | `sender` | [string](#string) |  |  |
-<<<<<<< HEAD
 | `collateral` | [cosmos.base.v1beta1.Coin](#cosmos.base.v1beta1.Coin) |  |  |
 | `principal` | [cosmos.base.v1beta1.Coin](#cosmos.base.v1beta1.Coin) |  |  |
 | `collateral_type` | [string](#string) |  |  |
@@ -923,36 +783,11 @@
 
 ### MsgDrawDebt
 MsgDrawDebt defines a message to draw debt from a CDP.
-=======
-| `denom` | [string](#string) |  |  |
-| `blocked_address` | [string](#string) |  |  |
-
-
-
-
-
-
-<a name="kava.issuance.v1beta1.MsgBlockAddressResponse"></a>
-
-### MsgBlockAddressResponse
-MsgBlockAddressResponse defines the Msg/BlockAddress response type.
-
-
-
-
-
-
-<a name="kava.issuance.v1beta1.MsgIssueTokens"></a>
-
-### MsgIssueTokens
-MsgIssueTokens represents a message used by the issuer to issue new tokens
->>>>>>> 5dfc159c
 
 
 | Field | Type | Label | Description |
 | ----- | ---- | ----- | ----------- |
 | `sender` | [string](#string) |  |  |
-<<<<<<< HEAD
 | `collateral_type` | [string](#string) |  |  |
 | `principal` | [cosmos.base.v1beta1.Coin](#cosmos.base.v1beta1.Coin) |  |  |
 
@@ -976,35 +811,10 @@
 ### MsgLiquidate
 MsgLiquidate defines a message to attempt to liquidate a CDP whos
 collateralization ratio is under its liquidation ratio.
-=======
-| `tokens` | [bytes](#bytes) |  |  |
-| `receiver` | [string](#string) |  |  |
-
-
-
-
-
-
-<a name="kava.issuance.v1beta1.MsgIssueTokensResponse"></a>
-
-### MsgIssueTokensResponse
-MsgIssueTokensResponse defines the Msg/IssueTokens response type.
-
-
-
-
-
-
-<a name="kava.issuance.v1beta1.MsgRedeemTokens"></a>
-
-### MsgRedeemTokens
-MsgRedeemTokens represents a message used by the issuer to redeem (burn) tokens
->>>>>>> 5dfc159c
-
-
-| Field | Type | Label | Description |
-| ----- | ---- | ----- | ----------- |
-<<<<<<< HEAD
+
+
+| Field | Type | Label | Description |
+| ----- | ---- | ----- | ----------- |
 | `keeper` | [string](#string) |  |  |
 | `borrower` | [string](#string) |  |  |
 | `collateral_type` | [string](#string) |  |  |
@@ -1028,36 +838,11 @@
 
 ### MsgRepayDebt
 MsgRepayDebt defines a message to repay debt from a CDP.
-=======
+
+
+| Field | Type | Label | Description |
+| ----- | ---- | ----- | ----------- |
 | `sender` | [string](#string) |  |  |
-| `tokens` | [bytes](#bytes) |  |  |
-
-
-
-
-
-
-<a name="kava.issuance.v1beta1.MsgRedeemTokensResponse"></a>
-
-### MsgRedeemTokensResponse
-MsgRedeemTokensResponse defines the Msg/RedeemTokens response type.
-
-
-
-
-
-
-<a name="kava.issuance.v1beta1.MsgSetPauseStatus"></a>
-
-### MsgSetPauseStatus
-MsgSetPauseStatus message type used by the issuer to pause or unpause status
->>>>>>> 5dfc159c
-
-
-| Field | Type | Label | Description |
-| ----- | ---- | ----- | ----------- |
-| `sender` | [string](#string) |  |  |
-<<<<<<< HEAD
 | `collateral_type` | [string](#string) |  |  |
 | `payment` | [cosmos.base.v1beta1.Coin](#cosmos.base.v1beta1.Coin) |  |  |
 
@@ -1080,35 +865,10 @@
 
 ### MsgWithdraw
 MsgWithdraw defines a message to withdraw collateral from a CDP.
-=======
-| `denom` | [string](#string) |  |  |
-| `status` | [bool](#bool) |  |  |
-
-
-
-
-
-
-<a name="kava.issuance.v1beta1.MsgSetPauseStatusResponse"></a>
-
-### MsgSetPauseStatusResponse
-MsgSetPauseStatusResponse defines the Msg/SetPauseStatus response type.
-
-
-
-
-
-
-<a name="kava.issuance.v1beta1.MsgUnblockAddress"></a>
-
-### MsgUnblockAddress
-MsgUnblockAddress message type used by the issuer to unblock an address from holding or transferring tokens
->>>>>>> 5dfc159c
-
-
-| Field | Type | Label | Description |
-| ----- | ---- | ----- | ----------- |
-<<<<<<< HEAD
+
+
+| Field | Type | Label | Description |
+| ----- | ---- | ----- | ----------- |
 | `depositor` | [string](#string) |  |  |
 | `owner` | [string](#string) |  |  |
 | `collateral` | [cosmos.base.v1beta1.Coin](#cosmos.base.v1beta1.Coin) |  |  |
@@ -1123,21 +883,6 @@
 
 ### MsgWithdrawResponse
 MsgWithdrawResponse defines the Msg/Withdraw response type.
-=======
-| `sender` | [string](#string) |  |  |
-| `denom` | [string](#string) |  |  |
-| `blocked_address` | [string](#string) |  |  |
-
-
-
-
-
-
-<a name="kava.issuance.v1beta1.MsgUnblockAddressResponse"></a>
-
-### MsgUnblockAddressResponse
-MsgUnblockAddressResponse defines the Msg/UnblockAddress response type.
->>>>>>> 5dfc159c
 
 
 
@@ -1150,7 +895,6 @@
  <!-- end HasExtensions -->
 
 
-<<<<<<< HEAD
 <a name="kava.cdp.v1beta1.Msg"></a>
 
 ### Msg
@@ -1164,7 +908,310 @@
 | `DrawDebt` | [MsgDrawDebt](#kava.cdp.v1beta1.MsgDrawDebt) | [MsgDrawDebtResponse](#kava.cdp.v1beta1.MsgDrawDebtResponse) | DrawDebt defines a method to draw debt from a CDP. | |
 | `RepayDebt` | [MsgRepayDebt](#kava.cdp.v1beta1.MsgRepayDebt) | [MsgRepayDebtResponse](#kava.cdp.v1beta1.MsgRepayDebtResponse) | RepayDebt defines a method to repay debt from a CDP. | |
 | `Liquidate` | [MsgLiquidate](#kava.cdp.v1beta1.MsgLiquidate) | [MsgLiquidateResponse](#kava.cdp.v1beta1.MsgLiquidateResponse) | Liquidate defines a method to attempt to liquidate a CDP whos collateralization ratio is under its liquidation ratio. | |
-=======
+
+ <!-- end services -->
+
+
+
+<a name="kava/issuance/v1beta1/genesis.proto"></a>
+<p align="right"><a href="#top">Top</a></p>
+
+## kava/issuance/v1beta1/genesis.proto
+
+
+
+<a name="kava.issuance.v1beta1.Asset"></a>
+
+### Asset
+Asset type for assets in the issuance module
+
+
+| Field | Type | Label | Description |
+| ----- | ---- | ----- | ----------- |
+| `owner` | [string](#string) |  |  |
+| `denom` | [string](#string) |  |  |
+| `blocked_addresses` | [string](#string) | repeated |  |
+| `paused` | [bool](#bool) |  |  |
+| `blockable` | [bool](#bool) |  |  |
+| `rate_limit` | [RateLimit](#kava.issuance.v1beta1.RateLimit) |  |  |
+
+
+
+
+
+
+<a name="kava.issuance.v1beta1.AssetSupply"></a>
+
+### AssetSupply
+AssetSupply contains information about an asset's rate-limited supply (the
+total supply of the asset is tracked in the top-level supply module)
+
+
+| Field | Type | Label | Description |
+| ----- | ---- | ----- | ----------- |
+| `current_supply` | [bytes](#bytes) |  |  |
+| `time_elapsed` | [google.protobuf.Duration](#google.protobuf.Duration) |  |  |
+
+
+
+
+
+
+<a name="kava.issuance.v1beta1.GenesisState"></a>
+
+### GenesisState
+GenesisState defines the issuance module's genesis state.
+
+
+| Field | Type | Label | Description |
+| ----- | ---- | ----- | ----------- |
+| `params` | [Params](#kava.issuance.v1beta1.Params) |  | params defines all the paramaters of the module. |
+| `supplies` | [AssetSupply](#kava.issuance.v1beta1.AssetSupply) | repeated |  |
+
+
+
+
+
+
+<a name="kava.issuance.v1beta1.Params"></a>
+
+### Params
+Params defines the parameters for the issuance module.
+
+
+| Field | Type | Label | Description |
+| ----- | ---- | ----- | ----------- |
+| `assets` | [Asset](#kava.issuance.v1beta1.Asset) | repeated |  |
+
+
+
+
+
+
+<a name="kava.issuance.v1beta1.RateLimit"></a>
+
+### RateLimit
+RateLimit parameters for rate-limiting the supply of an issued asset
+
+
+| Field | Type | Label | Description |
+| ----- | ---- | ----- | ----------- |
+| `active` | [bool](#bool) |  |  |
+| `limit` | [bytes](#bytes) |  |  |
+| `time_period` | [google.protobuf.Duration](#google.protobuf.Duration) |  |  |
+
+
+
+
+
+ <!-- end messages -->
+
+ <!-- end enums -->
+
+ <!-- end HasExtensions -->
+
+ <!-- end services -->
+
+
+
+<a name="kava/issuance/v1beta1/query.proto"></a>
+<p align="right"><a href="#top">Top</a></p>
+
+## kava/issuance/v1beta1/query.proto
+
+
+
+<a name="kava.issuance.v1beta1.QueryParamsRequest"></a>
+
+### QueryParamsRequest
+QueryParamsRequest defines the request type for querying x/issuance parameters.
+
+
+
+
+
+
+<a name="kava.issuance.v1beta1.QueryParamsResponse"></a>
+
+### QueryParamsResponse
+QueryParamsResponse defines the response type for querying x/issuance parameters.
+
+
+| Field | Type | Label | Description |
+| ----- | ---- | ----- | ----------- |
+| `params` | [Params](#kava.issuance.v1beta1.Params) |  |  |
+
+
+
+
+
+ <!-- end messages -->
+
+ <!-- end enums -->
+
+ <!-- end HasExtensions -->
+
+
+<a name="kava.issuance.v1beta1.Query"></a>
+
+### Query
+Query defines the gRPC querier service for issuance module
+
+| Method Name | Request Type | Response Type | Description | HTTP Verb | Endpoint |
+| ----------- | ------------ | ------------- | ------------| ------- | -------- |
+| `Params` | [QueryParamsRequest](#kava.issuance.v1beta1.QueryParamsRequest) | [QueryParamsResponse](#kava.issuance.v1beta1.QueryParamsResponse) | Params queries all parameters of the issuance module. | GET|/kava/issuance/v1beta1/params|
+
+ <!-- end services -->
+
+
+
+<a name="kava/issuance/v1beta1/tx.proto"></a>
+<p align="right"><a href="#top">Top</a></p>
+
+## kava/issuance/v1beta1/tx.proto
+
+
+
+<a name="kava.issuance.v1beta1.MsgBlockAddress"></a>
+
+### MsgBlockAddress
+MsgBlockAddress represents a message used by the issuer to block an address from holding or transferring tokens
+
+
+| Field | Type | Label | Description |
+| ----- | ---- | ----- | ----------- |
+| `sender` | [string](#string) |  |  |
+| `denom` | [string](#string) |  |  |
+| `blocked_address` | [string](#string) |  |  |
+
+
+
+
+
+
+<a name="kava.issuance.v1beta1.MsgBlockAddressResponse"></a>
+
+### MsgBlockAddressResponse
+MsgBlockAddressResponse defines the Msg/BlockAddress response type.
+
+
+
+
+
+
+<a name="kava.issuance.v1beta1.MsgIssueTokens"></a>
+
+### MsgIssueTokens
+MsgIssueTokens represents a message used by the issuer to issue new tokens
+
+
+| Field | Type | Label | Description |
+| ----- | ---- | ----- | ----------- |
+| `sender` | [string](#string) |  |  |
+| `tokens` | [bytes](#bytes) |  |  |
+| `receiver` | [string](#string) |  |  |
+
+
+
+
+
+
+<a name="kava.issuance.v1beta1.MsgIssueTokensResponse"></a>
+
+### MsgIssueTokensResponse
+MsgIssueTokensResponse defines the Msg/IssueTokens response type.
+
+
+
+
+
+
+<a name="kava.issuance.v1beta1.MsgRedeemTokens"></a>
+
+### MsgRedeemTokens
+MsgRedeemTokens represents a message used by the issuer to redeem (burn) tokens
+
+
+| Field | Type | Label | Description |
+| ----- | ---- | ----- | ----------- |
+| `sender` | [string](#string) |  |  |
+| `tokens` | [bytes](#bytes) |  |  |
+
+
+
+
+
+
+<a name="kava.issuance.v1beta1.MsgRedeemTokensResponse"></a>
+
+### MsgRedeemTokensResponse
+MsgRedeemTokensResponse defines the Msg/RedeemTokens response type.
+
+
+
+
+
+
+<a name="kava.issuance.v1beta1.MsgSetPauseStatus"></a>
+
+### MsgSetPauseStatus
+MsgSetPauseStatus message type used by the issuer to pause or unpause status
+
+
+| Field | Type | Label | Description |
+| ----- | ---- | ----- | ----------- |
+| `sender` | [string](#string) |  |  |
+| `denom` | [string](#string) |  |  |
+| `status` | [bool](#bool) |  |  |
+
+
+
+
+
+
+<a name="kava.issuance.v1beta1.MsgSetPauseStatusResponse"></a>
+
+### MsgSetPauseStatusResponse
+MsgSetPauseStatusResponse defines the Msg/SetPauseStatus response type.
+
+
+
+
+
+
+<a name="kava.issuance.v1beta1.MsgUnblockAddress"></a>
+
+### MsgUnblockAddress
+MsgUnblockAddress message type used by the issuer to unblock an address from holding or transferring tokens
+
+
+| Field | Type | Label | Description |
+| ----- | ---- | ----- | ----------- |
+| `sender` | [string](#string) |  |  |
+| `denom` | [string](#string) |  |  |
+| `blocked_address` | [string](#string) |  |  |
+
+
+
+
+
+
+<a name="kava.issuance.v1beta1.MsgUnblockAddressResponse"></a>
+
+### MsgUnblockAddressResponse
+MsgUnblockAddressResponse defines the Msg/UnblockAddress response type.
+
+
+
+
+
+ <!-- end messages -->
+
+ <!-- end enums -->
+
+ <!-- end HasExtensions -->
+
+
 <a name="kava.issuance.v1beta1.Msg"></a>
 
 ### Msg
@@ -1177,7 +1224,6 @@
 | `BlockAddress` | [MsgBlockAddress](#kava.issuance.v1beta1.MsgBlockAddress) | [MsgBlockAddressResponse](#kava.issuance.v1beta1.MsgBlockAddressResponse) | BlockAddress message type used by the issuer to block an address from holding or transferring tokens | |
 | `UnblockAddress` | [MsgUnblockAddress](#kava.issuance.v1beta1.MsgUnblockAddress) | [MsgUnblockAddressResponse](#kava.issuance.v1beta1.MsgUnblockAddressResponse) | UnblockAddress message type used by the issuer to unblock an address from holding or transferring tokens | |
 | `SetPauseStatus` | [MsgSetPauseStatus](#kava.issuance.v1beta1.MsgSetPauseStatus) | [MsgSetPauseStatusResponse](#kava.issuance.v1beta1.MsgSetPauseStatusResponse) | SetPauseStatus message type used to pause or unpause status | |
->>>>>>> 5dfc159c
 
  <!-- end services -->
 
