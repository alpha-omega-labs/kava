--- conflicted
+++ resolved
@@ -192,15 +192,10 @@
 - [kava/earn/v1beta1/genesis.proto](#kava/earn/v1beta1/genesis.proto)
     - [GenesisState](#kava.earn.v1beta1.GenesisState)
   
-<<<<<<< HEAD
 - [kava/earn/v1beta1/proposal.proto](#kava/earn/v1beta1/proposal.proto)
     - [CommunityPoolDepositProposal](#kava.earn.v1beta1.CommunityPoolDepositProposal)
     - [CommunityPoolDepositProposalJSON](#kava.earn.v1beta1.CommunityPoolDepositProposalJSON)
   
-- [kava/earn/v1beta1/query.proto](#kava/earn/v1beta1/query.proto)
-    - [QueryParamsRequest](#kava.earn.v1beta1.QueryParamsRequest)
-    - [QueryParamsResponse](#kava.earn.v1beta1.QueryParamsResponse)
-=======
 - [kava/earn/v1beta1/query.proto](#kava/earn/v1beta1/query.proto)
     - [DepositResponse](#kava.earn.v1beta1.DepositResponse)
     - [QueryDepositsRequest](#kava.earn.v1beta1.QueryDepositsRequest)
@@ -212,7 +207,6 @@
     - [QueryVaultsRequest](#kava.earn.v1beta1.QueryVaultsRequest)
     - [QueryVaultsResponse](#kava.earn.v1beta1.QueryVaultsResponse)
     - [VaultResponse](#kava.earn.v1beta1.VaultResponse)
->>>>>>> 638ba4c2
   
     - [Query](#kava.earn.v1beta1.Query)
   
@@ -2765,15 +2759,6 @@
 <a name="kava.earn.v1beta1.StrategyType"></a>
 
 ### StrategyType
-<<<<<<< HEAD
-
-
-| Name | Number | Description |
-| ---- | ------ | ----------- |
-| STRATEGY_TYPE_UNKNOWN | 0 |  |
-| STRATEGY_TYPE_HARD | 1 |  |
-| STRATEGY_TYPE_SAVINGS | 2 |  |
-=======
 StrategyType is the type of strategy that a vault uses to optimize yields.
 
 | Name | Number | Description |
@@ -2781,7 +2766,6 @@
 | STRATEGY_TYPE_UNSPECIFIED | 0 | STRATEGY_TYPE_UNSPECIFIED represents an unspecified or invalid strategy type. |
 | STRATEGY_TYPE_HARD | 1 | STRATEGY_TYPE_HARD represents the strategy that deposits assets in the Hard module. |
 | STRATEGY_TYPE_SAVINGS | 2 | STRATEGY_TYPE_SAVINGS represents the strategy that deposits assets in the Savings module. |
->>>>>>> 638ba4c2
 
 
  <!-- end enums -->
@@ -2809,11 +2793,7 @@
 | Field | Type | Label | Description |
 | ----- | ---- | ----- | ----------- |
 | `denom` | [string](#string) |  | Denom is the only supported denomination of the vault for deposits and withdrawals. |
-<<<<<<< HEAD
-| `vault_strategy` | [StrategyType](#kava.earn.v1beta1.StrategyType) |  | VaultStrategy is the strategies to use for this vault. |
-=======
 | `vault_strategy` | [StrategyType](#kava.earn.v1beta1.StrategyType) |  | VaultStrategy is the strategy used for this vault. |
->>>>>>> 638ba4c2
 
 
 
@@ -2840,22 +2820,13 @@
 <a name="kava.earn.v1beta1.VaultShareRecord"></a>
 
 ### VaultShareRecord
-<<<<<<< HEAD
-VaultShareRecord defines the shares owned by a depositor and vault.
-=======
 VaultShareRecord defines the vault shares owned by a depositor.
->>>>>>> 638ba4c2
-
-
-| Field | Type | Label | Description |
-| ----- | ---- | ----- | ----------- |
-<<<<<<< HEAD
-| `depositor` | [bytes](#bytes) |  | depositor represents the owner of the shares |
-| `amount_supplied` | [cosmos.base.v1beta1.Coin](#cosmos.base.v1beta1.Coin) |  | amount_supplied represents the total amount a depositor has supplied to the vault. The vault is determined by the coin denom. |
-=======
+
+
+| Field | Type | Label | Description |
+| ----- | ---- | ----- | ----------- |
 | `depositor` | [bytes](#bytes) |  | Depositor represents the owner of the shares |
 | `amount_supplied` | [cosmos.base.v1beta1.Coin](#cosmos.base.v1beta1.Coin) | repeated | AmountSupplied represents the total amount a depositor has supplied to the vault. The vault is determined by the coin denom. |
->>>>>>> 638ba4c2
 
 
 
@@ -2881,11 +2852,7 @@
 <a name="kava.earn.v1beta1.Params"></a>
 
 ### Params
-<<<<<<< HEAD
-
-=======
 Params defines the parameters of the earn module.
->>>>>>> 638ba4c2
 
 
 | Field | Type | Label | Description |
@@ -2916,11 +2883,7 @@
 <a name="kava.earn.v1beta1.GenesisState"></a>
 
 ### GenesisState
-<<<<<<< HEAD
 GenesisState defines the swap module's genesis state.
-=======
-GenesisState defines the earn module's genesis state.
->>>>>>> 638ba4c2
 
 
 | Field | Type | Label | Description |
@@ -2943,7 +2906,6 @@
 
 
 
-<<<<<<< HEAD
 <a name="kava/earn/v1beta1/proposal.proto"></a>
 <p align="right"><a href="#top">Top</a></p>
 
@@ -2955,24 +2917,10 @@
 
 ### CommunityPoolDepositProposal
 CommunityPoolDepositProposal deposits from the community pool into an earn vault
-=======
-<a name="kava/earn/v1beta1/query.proto"></a>
-<p align="right"><a href="#top">Top</a></p>
-
-## kava/earn/v1beta1/query.proto
-
-
-
-<a name="kava.earn.v1beta1.DepositResponse"></a>
-
-### DepositResponse
-DepositResponse defines a deposit query response type.
->>>>>>> 638ba4c2
-
-
-| Field | Type | Label | Description |
-| ----- | ---- | ----- | ----------- |
-<<<<<<< HEAD
+
+
+| Field | Type | Label | Description |
+| ----- | ---- | ----- | ----------- |
 | `title` | [string](#string) |  |  |
 | `description` | [string](#string) |  |  |
 | `amount` | [cosmos.base.v1beta1.Coin](#cosmos.base.v1beta1.Coin) |  |  |
@@ -2986,26 +2934,10 @@
 
 ### CommunityPoolDepositProposalJSON
 CommunityPoolDepositProposalJSON defines a CommunityPoolDepositProposal with a deposit
-=======
-| `depositor` | [string](#string) |  | depositor represents the owner of the deposit. |
-| `amount_supplied` | [cosmos.base.v1beta1.Coin](#cosmos.base.v1beta1.Coin) | repeated | Amount represents the amount supplied to vaults. |
-| `value` | [cosmos.base.v1beta1.Coin](#cosmos.base.v1beta1.Coin) | repeated | Value represents the total accumulated value of denom coins supplied to vaults. This may be greater than or equal to amount_supplied depending on the strategy. |
-
-
-
-
-
-
-<a name="kava.earn.v1beta1.QueryDepositsRequest"></a>
-
-### QueryDepositsRequest
-QueryDepositsRequest is the request type for the Query/Deposits RPC method.
->>>>>>> 638ba4c2
-
-
-| Field | Type | Label | Description |
-| ----- | ---- | ----- | ----------- |
-<<<<<<< HEAD
+
+
+| Field | Type | Label | Description |
+| ----- | ---- | ----- | ----------- |
 | `title` | [string](#string) |  |  |
 | `description` | [string](#string) |  |  |
 | `amount` | [cosmos.base.v1beta1.Coin](#cosmos.base.v1beta1.Coin) |  |  |
@@ -3029,7 +2961,34 @@
 <p align="right"><a href="#top">Top</a></p>
 
 ## kava/earn/v1beta1/query.proto
-=======
+
+
+
+<a name="kava.earn.v1beta1.DepositResponse"></a>
+
+### DepositResponse
+DepositResponse defines a deposit query response type.
+
+
+| Field | Type | Label | Description |
+| ----- | ---- | ----- | ----------- |
+| `depositor` | [string](#string) |  | depositor represents the owner of the deposit. |
+| `amount_supplied` | [cosmos.base.v1beta1.Coin](#cosmos.base.v1beta1.Coin) | repeated | Amount represents the amount supplied to vaults. |
+| `value` | [cosmos.base.v1beta1.Coin](#cosmos.base.v1beta1.Coin) | repeated | Value represents the total accumulated value of denom coins supplied to vaults. This may be greater than or equal to amount_supplied depending on the strategy. |
+
+
+
+
+
+
+<a name="kava.earn.v1beta1.QueryDepositsRequest"></a>
+
+### QueryDepositsRequest
+QueryDepositsRequest is the request type for the Query/Deposits RPC method.
+
+
+| Field | Type | Label | Description |
+| ----- | ---- | ----- | ----------- |
 | `owner` | [string](#string) |  | owner optionally filters deposits by owner |
 | `denom` | [string](#string) |  | denom optionally filters deposits by vault denom |
 | `pagination` | [cosmos.base.query.v1beta1.PageRequest](#cosmos.base.query.v1beta1.PageRequest) |  | pagination defines an optional pagination for the request. |
@@ -3052,7 +3011,6 @@
 
 
 
->>>>>>> 638ba4c2
 
 
 
@@ -3080,8 +3038,6 @@
 
 
 
-<<<<<<< HEAD
-=======
 
 <a name="kava.earn.v1beta1.QueryTotalDepositedRequest"></a>
 
@@ -3160,7 +3116,6 @@
 
 
 
->>>>>>> 638ba4c2
  <!-- end messages -->
 
  <!-- end enums -->
@@ -3176,12 +3131,9 @@
 | Method Name | Request Type | Response Type | Description | HTTP Verb | Endpoint |
 | ----------- | ------------ | ------------- | ------------| ------- | -------- |
 | `Params` | [QueryParamsRequest](#kava.earn.v1beta1.QueryParamsRequest) | [QueryParamsResponse](#kava.earn.v1beta1.QueryParamsResponse) | Params queries all parameters of the earn module. | GET|/kava/earn/v1beta1/params|
-<<<<<<< HEAD
-=======
 | `Vaults` | [QueryVaultsRequest](#kava.earn.v1beta1.QueryVaultsRequest) | [QueryVaultsResponse](#kava.earn.v1beta1.QueryVaultsResponse) | Vaults queries vaults based on vault denom | GET|/kava/earn/v1beta1/vaults/{denom}|
 | `Deposits` | [QueryDepositsRequest](#kava.earn.v1beta1.QueryDepositsRequest) | [QueryDepositsResponse](#kava.earn.v1beta1.QueryDepositsResponse) | Deposits queries deposit details based on owner address and vault | GET|/kava/earn/v1beta1/deposits|
 | `TotalDeposited` | [QueryTotalDepositedRequest](#kava.earn.v1beta1.QueryTotalDepositedRequest) | [QueryTotalDepositedResponse](#kava.earn.v1beta1.QueryTotalDepositedResponse) | TotalDeposited queries total deposited amount for each vault. | GET|/kava/earn/v1beta1/total-deposited/{denom}|
->>>>>>> 638ba4c2
 
  <!-- end services -->
 
