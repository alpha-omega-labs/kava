--- conflicted
+++ resolved
@@ -4,7 +4,26 @@
 
 ## Table of Contents
 
-<<<<<<< HEAD
+- [kava/kavadist/v1beta1/params.proto](#kava/kavadist/v1beta1/params.proto)
+    - [Params](#kava.kavadist.v1beta1.Params)
+    - [Period](#kava.kavadist.v1beta1.Period)
+  
+- [kava/kavadist/v1beta1/genesis.proto](#kava/kavadist/v1beta1/genesis.proto)
+    - [GenesisState](#kava.kavadist.v1beta1.GenesisState)
+  
+- [kava/kavadist/v1beta1/proposal.proto](#kava/kavadist/v1beta1/proposal.proto)
+    - [CommunityPoolMultiSpendProposal](#kava.kavadist.v1beta1.CommunityPoolMultiSpendProposal)
+    - [CommunityPoolMultiSpendProposalJSON](#kava.kavadist.v1beta1.CommunityPoolMultiSpendProposalJSON)
+    - [MultiSpendRecipient](#kava.kavadist.v1beta1.MultiSpendRecipient)
+  
+- [kava/kavadist/v1beta1/query.proto](#kava/kavadist/v1beta1/query.proto)
+    - [QueryBalanceRequest](#kava.kavadist.v1beta1.QueryBalanceRequest)
+    - [QueryBalanceResponse](#kava.kavadist.v1beta1.QueryBalanceResponse)
+    - [QueryParamsRequest](#kava.kavadist.v1beta1.QueryParamsRequest)
+    - [QueryParamsResponse](#kava.kavadist.v1beta1.QueryParamsResponse)
+  
+    - [Query](#kava.kavadist.v1beta1.Query)
+  
 - [kava/swap/v1beta1/genesis.proto](#kava/swap/v1beta1/genesis.proto)
     - [AllowedPool](#kava.swap.v1beta1.AllowedPool)
     - [GenesisState](#kava.swap.v1beta1.GenesisState)
@@ -35,33 +54,238 @@
     - [MsgWithdrawResponse](#kava.swap.v1beta1.MsgWithdrawResponse)
   
     - [Msg](#kava.swap.v1beta1.Msg)
-=======
-- [kava/kavadist/v1beta1/params.proto](#kava/kavadist/v1beta1/params.proto)
-    - [Params](#kava.kavadist.v1beta1.Params)
-    - [Period](#kava.kavadist.v1beta1.Period)
-  
-- [kava/kavadist/v1beta1/genesis.proto](#kava/kavadist/v1beta1/genesis.proto)
-    - [GenesisState](#kava.kavadist.v1beta1.GenesisState)
-  
-- [kava/kavadist/v1beta1/proposal.proto](#kava/kavadist/v1beta1/proposal.proto)
-    - [CommunityPoolMultiSpendProposal](#kava.kavadist.v1beta1.CommunityPoolMultiSpendProposal)
-    - [CommunityPoolMultiSpendProposalJSON](#kava.kavadist.v1beta1.CommunityPoolMultiSpendProposalJSON)
-    - [MultiSpendRecipient](#kava.kavadist.v1beta1.MultiSpendRecipient)
-  
-- [kava/kavadist/v1beta1/query.proto](#kava/kavadist/v1beta1/query.proto)
-    - [QueryBalanceRequest](#kava.kavadist.v1beta1.QueryBalanceRequest)
-    - [QueryBalanceResponse](#kava.kavadist.v1beta1.QueryBalanceResponse)
-    - [QueryParamsRequest](#kava.kavadist.v1beta1.QueryParamsRequest)
-    - [QueryParamsResponse](#kava.kavadist.v1beta1.QueryParamsResponse)
-  
-    - [Query](#kava.kavadist.v1beta1.Query)
->>>>>>> 86d9daae
   
 - [Scalar Value Types](#scalar-value-types)
 
 
 
-<<<<<<< HEAD
+<a name="kava/kavadist/v1beta1/params.proto"></a>
+<p align="right"><a href="#top">Top</a></p>
+
+## kava/kavadist/v1beta1/params.proto
+
+
+
+<a name="kava.kavadist.v1beta1.Params"></a>
+
+### Params
+Params governance parameters for kavadist module
+
+
+| Field | Type | Label | Description |
+| ----- | ---- | ----- | ----------- |
+| `active` | [bool](#bool) |  |  |
+| `periods` | [Period](#kava.kavadist.v1beta1.Period) | repeated |  |
+
+
+
+
+
+
+<a name="kava.kavadist.v1beta1.Period"></a>
+
+### Period
+Period stores the specified start and end dates, and the inflation, expressed as a decimal
+representing the yearly APR of KAVA tokens that will be minted during that period
+
+
+| Field | Type | Label | Description |
+| ----- | ---- | ----- | ----------- |
+| `start` | [google.protobuf.Timestamp](#google.protobuf.Timestamp) |  | example "2020-03-01T15:20:00Z" |
+| `end` | [google.protobuf.Timestamp](#google.protobuf.Timestamp) |  | example "2020-06-01T15:20:00Z" |
+| `inflation` | [bytes](#bytes) |  | example "1.000000003022265980" - 10% inflation |
+
+
+
+
+
+ <!-- end messages -->
+
+ <!-- end enums -->
+
+ <!-- end HasExtensions -->
+
+ <!-- end services -->
+
+
+
+<a name="kava/kavadist/v1beta1/genesis.proto"></a>
+<p align="right"><a href="#top">Top</a></p>
+
+## kava/kavadist/v1beta1/genesis.proto
+
+
+
+<a name="kava.kavadist.v1beta1.GenesisState"></a>
+
+### GenesisState
+GenesisState defines the kavadist module's genesis state.
+
+
+| Field | Type | Label | Description |
+| ----- | ---- | ----- | ----------- |
+| `params` | [Params](#kava.kavadist.v1beta1.Params) |  |  |
+| `previous_block_time` | [google.protobuf.Timestamp](#google.protobuf.Timestamp) |  |  |
+
+
+
+
+
+ <!-- end messages -->
+
+ <!-- end enums -->
+
+ <!-- end HasExtensions -->
+
+ <!-- end services -->
+
+
+
+<a name="kava/kavadist/v1beta1/proposal.proto"></a>
+<p align="right"><a href="#top">Top</a></p>
+
+## kava/kavadist/v1beta1/proposal.proto
+
+
+
+<a name="kava.kavadist.v1beta1.CommunityPoolMultiSpendProposal"></a>
+
+### CommunityPoolMultiSpendProposal
+CommunityPoolMultiSpendProposal spends from the community pool by sending to one or more
+addresses
+
+
+| Field | Type | Label | Description |
+| ----- | ---- | ----- | ----------- |
+| `title` | [string](#string) |  |  |
+| `description` | [string](#string) |  |  |
+| `recipient_list` | [MultiSpendRecipient](#kava.kavadist.v1beta1.MultiSpendRecipient) | repeated |  |
+
+
+
+
+
+
+<a name="kava.kavadist.v1beta1.CommunityPoolMultiSpendProposalJSON"></a>
+
+### CommunityPoolMultiSpendProposalJSON
+CommunityPoolMultiSpendProposalJSON defines a CommunityPoolMultiSpendProposal with a deposit
+
+
+| Field | Type | Label | Description |
+| ----- | ---- | ----- | ----------- |
+| `title` | [string](#string) |  |  |
+| `description` | [string](#string) |  |  |
+| `recipient_list` | [MultiSpendRecipient](#kava.kavadist.v1beta1.MultiSpendRecipient) | repeated |  |
+| `deposit` | [cosmos.base.v1beta1.Coin](#cosmos.base.v1beta1.Coin) | repeated |  |
+
+
+
+
+
+
+<a name="kava.kavadist.v1beta1.MultiSpendRecipient"></a>
+
+### MultiSpendRecipient
+MultiSpendRecipient defines a recipient and the amount of coins they are receiving
+
+
+| Field | Type | Label | Description |
+| ----- | ---- | ----- | ----------- |
+| `address` | [string](#string) |  |  |
+| `amount` | [cosmos.base.v1beta1.Coin](#cosmos.base.v1beta1.Coin) | repeated |  |
+
+
+
+
+
+ <!-- end messages -->
+
+ <!-- end enums -->
+
+ <!-- end HasExtensions -->
+
+ <!-- end services -->
+
+
+
+<a name="kava/kavadist/v1beta1/query.proto"></a>
+<p align="right"><a href="#top">Top</a></p>
+
+## kava/kavadist/v1beta1/query.proto
+
+
+
+<a name="kava.kavadist.v1beta1.QueryBalanceRequest"></a>
+
+### QueryBalanceRequest
+
+
+
+
+
+
+
+<a name="kava.kavadist.v1beta1.QueryBalanceResponse"></a>
+
+### QueryBalanceResponse
+
+
+
+| Field | Type | Label | Description |
+| ----- | ---- | ----- | ----------- |
+| `coins` | [cosmos.base.v1beta1.Coin](#cosmos.base.v1beta1.Coin) | repeated |  |
+
+
+
+
+
+
+<a name="kava.kavadist.v1beta1.QueryParamsRequest"></a>
+
+### QueryParamsRequest
+
+
+
+
+
+
+
+<a name="kava.kavadist.v1beta1.QueryParamsResponse"></a>
+
+### QueryParamsResponse
+
+
+
+| Field | Type | Label | Description |
+| ----- | ---- | ----- | ----------- |
+| `params` | [Params](#kava.kavadist.v1beta1.Params) |  |  |
+
+
+
+
+
+ <!-- end messages -->
+
+ <!-- end enums -->
+
+ <!-- end HasExtensions -->
+
+
+<a name="kava.kavadist.v1beta1.Query"></a>
+
+### Query
+Query defines the gRPC querier service.
+
+| Method Name | Request Type | Response Type | Description | HTTP Verb | Endpoint |
+| ----------- | ------------ | ------------- | ------------| ------- | -------- |
+| `Params` | [QueryParamsRequest](#kava.kavadist.v1beta1.QueryParamsRequest) | [QueryParamsResponse](#kava.kavadist.v1beta1.QueryParamsResponse) |  | GET|/kava/kavadist/v1beta1/parameters|
+| `Balance` | [QueryBalanceRequest](#kava.kavadist.v1beta1.QueryBalanceRequest) | [QueryBalanceResponse](#kava.kavadist.v1beta1.QueryBalanceResponse) |  | GET|/kava/kavadist/v1beta1/balance|
+
+ <!-- end services -->
+
+
+
 <a name="kava/swap/v1beta1/genesis.proto"></a>
 <p align="right"><a href="#top">Top</a></p>
 
@@ -81,31 +305,18 @@
 | `token_b` | [string](#string) |  |  |
 
 
-=======
-<a name="kava/kavadist/v1beta1/params.proto"></a>
-<p align="right"><a href="#top">Top</a></p>
-
-## kava/kavadist/v1beta1/params.proto
->>>>>>> 86d9daae
-
-
-
-<a name="kava.kavadist.v1beta1.Params"></a>
-
-<<<<<<< HEAD
+
+
+
+
 <a name="kava.swap.v1beta1.GenesisState"></a>
 
 ### GenesisState
 GenesisState defines the swap module's genesis state.
-=======
-### Params
-Params governance parameters for kavadist module
->>>>>>> 86d9daae
-
-
-| Field | Type | Label | Description |
-| ----- | ---- | ----- | ----------- |
-<<<<<<< HEAD
+
+
+| Field | Type | Label | Description |
+| ----- | ---- | ----- | ----------- |
 | `params` | [Params](#kava.swap.v1beta1.Params) |  | params defines all the paramaters of the module. |
 | `pool_records` | [PoolRecord](#kava.swap.v1beta1.PoolRecord) | repeated |  |
 | `share_records` | [ShareRecord](#kava.swap.v1beta1.ShareRecord) | repeated |  |
@@ -119,26 +330,10 @@
 
 ### Params
 Params defines the parameters for the swap module.
-=======
-| `active` | [bool](#bool) |  |  |
-| `periods` | [Period](#kava.kavadist.v1beta1.Period) | repeated |  |
-
-
-
-
-
-
-<a name="kava.kavadist.v1beta1.Period"></a>
-
-### Period
-Period stores the specified start and end dates, and the inflation, expressed as a decimal
-representing the yearly APR of KAVA tokens that will be minted during that period
->>>>>>> 86d9daae
-
-
-| Field | Type | Label | Description |
-| ----- | ---- | ----- | ----------- |
-<<<<<<< HEAD
+
+
+| Field | Type | Label | Description |
+| ----- | ---- | ----- | ----------- |
 | `allowed_pools` | [AllowedPool](#kava.swap.v1beta1.AllowedPool) | repeated |  |
 | `swap_fee` | [bytes](#bytes) |  |  |
 
@@ -146,34 +341,9 @@
 
 
 
-=======
-| `start` | [google.protobuf.Timestamp](#google.protobuf.Timestamp) |  | example "2020-03-01T15:20:00Z" |
-| `end` | [google.protobuf.Timestamp](#google.protobuf.Timestamp) |  | example "2020-06-01T15:20:00Z" |
-| `inflation` | [bytes](#bytes) |  | example "1.000000003022265980" - 10% inflation |
-
-
-
-
-
- <!-- end messages -->
-
- <!-- end enums -->
-
- <!-- end HasExtensions -->
-
- <!-- end services -->
-
-
-
-<a name="kava/kavadist/v1beta1/genesis.proto"></a>
-<p align="right"><a href="#top">Top</a></p>
-
-## kava/kavadist/v1beta1/genesis.proto
->>>>>>> 86d9daae
 
 <a name="kava.swap.v1beta1.PoolRecord"></a>
 
-<<<<<<< HEAD
 ### PoolRecord
 PoolRecord represents the state of a liquidity pool
 and is used to store the state of a denominated pool
@@ -195,25 +365,13 @@
 
 ### ShareRecord
 ShareRecord stores the shares owned for a depositor and pool
-=======
-
-<a name="kava.kavadist.v1beta1.GenesisState"></a>
-
-### GenesisState
-GenesisState defines the kavadist module's genesis state.
->>>>>>> 86d9daae
-
-
-| Field | Type | Label | Description |
-| ----- | ---- | ----- | ----------- |
-<<<<<<< HEAD
+
+
+| Field | Type | Label | Description |
+| ----- | ---- | ----- | ----------- |
 | `depositor` | [string](#string) |  |  |
 | `pool_id` | [string](#string) |  |  |
 | `shares_owned` | [bytes](#bytes) |  |  |
-=======
-| `params` | [Params](#kava.kavadist.v1beta1.Params) |  |  |
-| `previous_block_time` | [google.protobuf.Timestamp](#google.protobuf.Timestamp) |  |  |
->>>>>>> 86d9daae
 
 
 
@@ -229,7 +387,6 @@
 
 
 
-<<<<<<< HEAD
 <a name="kava/swap/v1beta1/query.proto"></a>
 <p align="right"><a href="#top">Top</a></p>
 
@@ -249,18 +406,9 @@
 | `pool_id` | [string](#string) |  |  |
 | `shares_owned` | [bytes](#bytes) |  |  |
 | `shares_value` | [cosmos.base.v1beta1.Coin](#cosmos.base.v1beta1.Coin) | repeated |  |
-=======
-<a name="kava/kavadist/v1beta1/proposal.proto"></a>
-<p align="right"><a href="#top">Top</a></p>
-
-## kava/kavadist/v1beta1/proposal.proto
-
->>>>>>> 86d9daae
-
-
-<a name="kava.kavadist.v1beta1.CommunityPoolMultiSpendProposal"></a>
-
-<<<<<<< HEAD
+
+
+
 
 
 
@@ -268,16 +416,10 @@
 
 ### PoolResponse
 PoolStatsQueryResponse defines the coins and shares of a pool
-=======
-### CommunityPoolMultiSpendProposal
-CommunityPoolMultiSpendProposal spends from the community pool by sending to one or more
-addresses
->>>>>>> 86d9daae
-
-
-| Field | Type | Label | Description |
-| ----- | ---- | ----- | ----------- |
-<<<<<<< HEAD
+
+
+| Field | Type | Label | Description |
+| ----- | ---- | ----- | ----------- |
 | `name` | [string](#string) |  |  |
 | `coins` | [cosmos.base.v1beta1.Coin](#cosmos.base.v1beta1.Coin) | repeated |  |
 | `total_shares` | [bytes](#bytes) |  |  |
@@ -291,26 +433,10 @@
 
 ### QueryDepositsRequest
 QueryDepositsRequest is the request type for the Query/Deposits RPC method.
-=======
-| `title` | [string](#string) |  |  |
-| `description` | [string](#string) |  |  |
-| `recipient_list` | [MultiSpendRecipient](#kava.kavadist.v1beta1.MultiSpendRecipient) | repeated |  |
-
-
-
-
-
-
-<a name="kava.kavadist.v1beta1.CommunityPoolMultiSpendProposalJSON"></a>
-
-### CommunityPoolMultiSpendProposalJSON
-CommunityPoolMultiSpendProposalJSON defines a CommunityPoolMultiSpendProposal with a deposit
->>>>>>> 86d9daae
-
-
-| Field | Type | Label | Description |
-| ----- | ---- | ----- | ----------- |
-<<<<<<< HEAD
+
+
+| Field | Type | Label | Description |
+| ----- | ---- | ----- | ----------- |
 | `owner` | [string](#string) |  |  |
 | `pool_id` | [string](#string) |  |  |
 | `pagination` | [cosmos.base.query.v1beta1.PageRequest](#cosmos.base.query.v1beta1.PageRequest) |  | pagination defines an optional pagination for the request. |
@@ -324,27 +450,10 @@
 
 ### QueryDepositsResponse
 QueryDepositsResponse is the response type for the Query/Deposits RPC method.
-=======
-| `title` | [string](#string) |  |  |
-| `description` | [string](#string) |  |  |
-| `recipient_list` | [MultiSpendRecipient](#kava.kavadist.v1beta1.MultiSpendRecipient) | repeated |  |
-| `deposit` | [cosmos.base.v1beta1.Coin](#cosmos.base.v1beta1.Coin) | repeated |  |
-
-
-
-
-
-
-<a name="kava.kavadist.v1beta1.MultiSpendRecipient"></a>
-
-### MultiSpendRecipient
-MultiSpendRecipient defines a recipient and the amount of coins they are receiving
->>>>>>> 86d9daae
-
-
-| Field | Type | Label | Description |
-| ----- | ---- | ----- | ----------- |
-<<<<<<< HEAD
+
+
+| Field | Type | Label | Description |
+| ----- | ---- | ----- | ----------- |
 | `deposits` | [DepositResponse](#kava.swap.v1beta1.DepositResponse) | repeated |  |
 | `pagination` | [cosmos.base.query.v1beta1.PageResponse](#cosmos.base.query.v1beta1.PageResponse) |  | pagination defines the pagination in the response. |
 
@@ -389,22 +498,11 @@
 | `pool_id` | [string](#string) |  |  |
 | `pagination` | [cosmos.base.query.v1beta1.PageRequest](#cosmos.base.query.v1beta1.PageRequest) |  | pagination defines an optional pagination for the request. |
 
-=======
-| `address` | [string](#string) |  |  |
-| `amount` | [cosmos.base.v1beta1.Coin](#cosmos.base.v1beta1.Coin) | repeated |  |
-
-
-
->>>>>>> 86d9daae
-
-
- <!-- end messages -->
-
- <!-- end enums -->
-
- <!-- end HasExtensions -->
-
-<<<<<<< HEAD
+
+
+
+
+
 <a name="kava.swap.v1beta1.QueryPoolsResponse"></a>
 
 ### QueryPoolsResponse
@@ -415,32 +513,16 @@
 | ----- | ---- | ----- | ----------- |
 | `pools` | [PoolResponse](#kava.swap.v1beta1.PoolResponse) | repeated |  |
 | `pagination` | [cosmos.base.query.v1beta1.PageResponse](#cosmos.base.query.v1beta1.PageResponse) |  | pagination defines the pagination in the response. |
-=======
- <!-- end services -->
-
-
-
-<a name="kava/kavadist/v1beta1/query.proto"></a>
-<p align="right"><a href="#top">Top</a></p>
->>>>>>> 86d9daae
-
-## kava/kavadist/v1beta1/query.proto
-
-
-
-<a name="kava.kavadist.v1beta1.QueryBalanceRequest"></a>
-
-<<<<<<< HEAD
+
+
+
+
+
  <!-- end messages -->
 
  <!-- end enums -->
 
  <!-- end HasExtensions -->
-=======
-### QueryBalanceRequest
-
-
->>>>>>> 86d9daae
 
 
 <a name="kava.swap.v1beta1.Query"></a>
@@ -463,23 +545,16 @@
 
 ## kava/swap/v1beta1/tx.proto
 
-<a name="kava.kavadist.v1beta1.QueryBalanceResponse"></a>
-
-<<<<<<< HEAD
+
 
 <a name="kava.swap.v1beta1.MsgDeposit"></a>
 
 ### MsgDeposit
 MsgDeposit represents a message for depositing liquidity into a pool
-=======
-### QueryBalanceResponse
-
->>>>>>> 86d9daae
-
-
-| Field | Type | Label | Description |
-| ----- | ---- | ----- | ----------- |
-<<<<<<< HEAD
+
+
+| Field | Type | Label | Description |
+| ----- | ---- | ----- | ----------- |
 | `depositor` | [string](#string) |  |  |
 | `token_a` | [bytes](#bytes) |  |  |
 | `token_b` | [bytes](#bytes) |  |  |
@@ -492,9 +567,6 @@
 
 
 <a name="kava.swap.v1beta1.MsgDepositResponse"></a>
-=======
-| `coins` | [cosmos.base.v1beta1.Coin](#cosmos.base.v1beta1.Coin) | repeated |  |
->>>>>>> 86d9daae
 
 ### MsgDepositResponse
 MsgDepositResponse defines the Msg/Deposit response type.
@@ -503,7 +575,6 @@
 
 
 
-<<<<<<< HEAD
 
 <a name="kava.swap.v1beta1.MsgSwapExactForTokens"></a>
 
@@ -518,21 +589,12 @@
 | `token_b` | [bytes](#bytes) |  |  |
 | `slippage` | [bytes](#bytes) |  |  |
 | `deadline` | [int64](#int64) |  |  |
-=======
-<a name="kava.kavadist.v1beta1.QueryParamsRequest"></a>
-
-### QueryParamsRequest
-
-
->>>>>>> 86d9daae
-
-
-
-
-
-<a name="kava.kavadist.v1beta1.QueryParamsResponse"></a>
-
-<<<<<<< HEAD
+
+
+
+
+
+
 <a name="kava.swap.v1beta1.MsgSwapExactForTokensResponse"></a>
 
 ### MsgSwapExactForTokensResponse
@@ -540,15 +602,6 @@
 type.
 
 
-=======
-### QueryParamsResponse
-
-
-
-| Field | Type | Label | Description |
-| ----- | ---- | ----- | ----------- |
-| `params` | [Params](#kava.kavadist.v1beta1.Params) |  |  |
->>>>>>> 86d9daae
 
 
 
@@ -569,7 +622,6 @@
 | `deadline` | [int64](#int64) |  |  |
 
 
-<<<<<<< HEAD
 
 
 
@@ -631,17 +683,6 @@
 | `Withdraw` | [MsgWithdraw](#kava.swap.v1beta1.MsgWithdraw) | [MsgWithdrawResponse](#kava.swap.v1beta1.MsgWithdrawResponse) | Withdraw defines a method for withdrawing liquidity into a pool | |
 | `SwapExactForTokens` | [MsgSwapExactForTokens](#kava.swap.v1beta1.MsgSwapExactForTokens) | [MsgSwapExactForTokensResponse](#kava.swap.v1beta1.MsgSwapExactForTokensResponse) | SwapExactForTokens represents a message for trading exact coinA for coinB | |
 | `SwapForExactTokens` | [MsgSwapForExactTokens](#kava.swap.v1beta1.MsgSwapForExactTokens) | [MsgSwapForExactTokensResponse](#kava.swap.v1beta1.MsgSwapForExactTokensResponse) | SwapForExactTokens represents a message for trading coinA for an exact coinB | |
-=======
-<a name="kava.kavadist.v1beta1.Query"></a>
-
-### Query
-Query defines the gRPC querier service.
-
-| Method Name | Request Type | Response Type | Description | HTTP Verb | Endpoint |
-| ----------- | ------------ | ------------- | ------------| ------- | -------- |
-| `Params` | [QueryParamsRequest](#kava.kavadist.v1beta1.QueryParamsRequest) | [QueryParamsResponse](#kava.kavadist.v1beta1.QueryParamsResponse) |  | GET|/kava/kavadist/v1beta1/parameters|
-| `Balance` | [QueryBalanceRequest](#kava.kavadist.v1beta1.QueryBalanceRequest) | [QueryBalanceResponse](#kava.kavadist.v1beta1.QueryBalanceResponse) |  | GET|/kava/kavadist/v1beta1/balance|
->>>>>>> 86d9daae
 
  <!-- end services -->
 
