--- conflicted
+++ resolved
@@ -6,13 +6,9 @@
 import "google/api/annotations.proto";
 import "google/protobuf/timestamp.proto";
 
-<<<<<<< HEAD
-option go_package = "github.com/kava-labs/kava/x/pricefeed/types";
-=======
 option go_package                    = "github.com/kava-labs/kava/x/pricefeed/types";
 option (gogoproto.equal_all)         = true;
 option (gogoproto.verbose_equal_all) = true;
->>>>>>> 03fa070d
 
 // Query defines the gRPC querier service for pricefeed module
 service Query {
