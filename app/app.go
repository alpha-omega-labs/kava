package app

import (
	"fmt"
	"io"
	stdlog "log"
	"os"
	"path/filepath"

	"github.com/cosmos/cosmos-sdk/baseapp"
	"github.com/cosmos/cosmos-sdk/client"
	"github.com/cosmos/cosmos-sdk/client/grpc/tmservice"
	"github.com/cosmos/cosmos-sdk/client/rpc"
	"github.com/cosmos/cosmos-sdk/codec"
	"github.com/cosmos/cosmos-sdk/codec/types"
	"github.com/cosmos/cosmos-sdk/server/api"
	"github.com/cosmos/cosmos-sdk/server/config"
	servertypes "github.com/cosmos/cosmos-sdk/server/types"
	sdk "github.com/cosmos/cosmos-sdk/types"
	"github.com/cosmos/cosmos-sdk/types/module"
	"github.com/cosmos/cosmos-sdk/version"
	"github.com/cosmos/cosmos-sdk/x/auth"
	authante "github.com/cosmos/cosmos-sdk/x/auth/ante"
	authrest "github.com/cosmos/cosmos-sdk/x/auth/client/rest"
	authkeeper "github.com/cosmos/cosmos-sdk/x/auth/keeper"
	authtx "github.com/cosmos/cosmos-sdk/x/auth/tx"
	authtypes "github.com/cosmos/cosmos-sdk/x/auth/types"
	"github.com/cosmos/cosmos-sdk/x/auth/vesting"
	"github.com/cosmos/cosmos-sdk/x/bank"
	bankkeeper "github.com/cosmos/cosmos-sdk/x/bank/keeper"
	banktypes "github.com/cosmos/cosmos-sdk/x/bank/types"
	"github.com/cosmos/cosmos-sdk/x/capability"
	capabilitykeeper "github.com/cosmos/cosmos-sdk/x/capability/keeper"
	capabilitytypes "github.com/cosmos/cosmos-sdk/x/capability/types"
	"github.com/cosmos/cosmos-sdk/x/crisis"
	crisiskeeper "github.com/cosmos/cosmos-sdk/x/crisis/keeper"
	crisistypes "github.com/cosmos/cosmos-sdk/x/crisis/types"
	distr "github.com/cosmos/cosmos-sdk/x/distribution"
	distrclient "github.com/cosmos/cosmos-sdk/x/distribution/client"
	distrkeeper "github.com/cosmos/cosmos-sdk/x/distribution/keeper"
	distrtypes "github.com/cosmos/cosmos-sdk/x/distribution/types"
	"github.com/cosmos/cosmos-sdk/x/evidence"
	evidencekeeper "github.com/cosmos/cosmos-sdk/x/evidence/keeper"
	evidencetypes "github.com/cosmos/cosmos-sdk/x/evidence/types"
	"github.com/cosmos/cosmos-sdk/x/genutil"
	genutiltypes "github.com/cosmos/cosmos-sdk/x/genutil/types"
	"github.com/cosmos/cosmos-sdk/x/gov"
	govkeeper "github.com/cosmos/cosmos-sdk/x/gov/keeper"
	govtypes "github.com/cosmos/cosmos-sdk/x/gov/types"
	"github.com/cosmos/cosmos-sdk/x/mint"
	mintkeeper "github.com/cosmos/cosmos-sdk/x/mint/keeper"
	minttypes "github.com/cosmos/cosmos-sdk/x/mint/types"
	"github.com/cosmos/cosmos-sdk/x/params"
	paramsclient "github.com/cosmos/cosmos-sdk/x/params/client"
	paramskeeper "github.com/cosmos/cosmos-sdk/x/params/keeper"
	paramstypes "github.com/cosmos/cosmos-sdk/x/params/types"
	paramproposal "github.com/cosmos/cosmos-sdk/x/params/types/proposal"
	"github.com/cosmos/cosmos-sdk/x/slashing"
	slashingkeeper "github.com/cosmos/cosmos-sdk/x/slashing/keeper"
	slashingtypes "github.com/cosmos/cosmos-sdk/x/slashing/types"
	"github.com/cosmos/cosmos-sdk/x/staking"
	stakingkeeper "github.com/cosmos/cosmos-sdk/x/staking/keeper"
	stakingtypes "github.com/cosmos/cosmos-sdk/x/staking/types"
	"github.com/cosmos/cosmos-sdk/x/upgrade"
	upgradeclient "github.com/cosmos/cosmos-sdk/x/upgrade/client"
	upgradekeeper "github.com/cosmos/cosmos-sdk/x/upgrade/keeper"
	upgradetypes "github.com/cosmos/cosmos-sdk/x/upgrade/types"
	transfer "github.com/cosmos/ibc-go/modules/apps/transfer"
	ibctransferkeeper "github.com/cosmos/ibc-go/modules/apps/transfer/keeper"
	ibctransfertypes "github.com/cosmos/ibc-go/modules/apps/transfer/types"
	ibc "github.com/cosmos/ibc-go/modules/core"
	ibcclient "github.com/cosmos/ibc-go/modules/core/02-client"
	ibcclientclient "github.com/cosmos/ibc-go/modules/core/02-client/client"
	ibcclienttypes "github.com/cosmos/ibc-go/modules/core/02-client/types"
	porttypes "github.com/cosmos/ibc-go/modules/core/05-port/types"
	ibchost "github.com/cosmos/ibc-go/modules/core/24-host"
	ibckeeper "github.com/cosmos/ibc-go/modules/core/keeper"
	abci "github.com/tendermint/tendermint/abci/types"
	tmjson "github.com/tendermint/tendermint/libs/json"
	tmlog "github.com/tendermint/tendermint/libs/log"
	dbm "github.com/tendermint/tm-db"

	"github.com/kava-labs/kava/app/ante"
	kavaparams "github.com/kava-labs/kava/app/params"
	"github.com/kava-labs/kava/x/auction"
	auctionkeeper "github.com/kava-labs/kava/x/auction/keeper"
	auctiontypes "github.com/kava-labs/kava/x/auction/types"
	"github.com/kava-labs/kava/x/bep3"
	bep3keeper "github.com/kava-labs/kava/x/bep3/keeper"
	bep3types "github.com/kava-labs/kava/x/bep3/types"
	"github.com/kava-labs/kava/x/cdp"
	cdpkeeper "github.com/kava-labs/kava/x/cdp/keeper"
	cdptypes "github.com/kava-labs/kava/x/cdp/types"
	"github.com/kava-labs/kava/x/committee"
	committeeclient "github.com/kava-labs/kava/x/committee/client"
	committeekeeper "github.com/kava-labs/kava/x/committee/keeper"
	committeetypes "github.com/kava-labs/kava/x/committee/types"
	"github.com/kava-labs/kava/x/hard"
	hardkeeper "github.com/kava-labs/kava/x/hard/keeper"
	hardtypes "github.com/kava-labs/kava/x/hard/types"
	"github.com/kava-labs/kava/x/incentive"
	incentivekeeper "github.com/kava-labs/kava/x/incentive/keeper"
	incentivetypes "github.com/kava-labs/kava/x/incentive/types"
	issuance "github.com/kava-labs/kava/x/issuance"
	issuancekeeper "github.com/kava-labs/kava/x/issuance/keeper"
	issuancetypes "github.com/kava-labs/kava/x/issuance/types"
	"github.com/kava-labs/kava/x/kavadist"
	kavadistclient "github.com/kava-labs/kava/x/kavadist/client"
	kavadistkeeper "github.com/kava-labs/kava/x/kavadist/keeper"
	kavadisttypes "github.com/kava-labs/kava/x/kavadist/types"
	pricefeed "github.com/kava-labs/kava/x/pricefeed"
	pricefeedkeeper "github.com/kava-labs/kava/x/pricefeed/keeper"
	pricefeedtypes "github.com/kava-labs/kava/x/pricefeed/types"
	"github.com/kava-labs/kava/x/swap"
	swapkeeper "github.com/kava-labs/kava/x/swap/keeper"
	swaptypes "github.com/kava-labs/kava/x/swap/types"
	validatorvesting "github.com/kava-labs/kava/x/validator-vesting"
	validatorvestingkeeper "github.com/kava-labs/kava/x/validator-vesting/keeper"
)

const (
	appName     = "kava"
	upgradeName = "v44"
)

var (
	// DefaultNodeHome default home directories for the application daemon
	DefaultNodeHome string

	// ModuleBasics manages simple versions of full app modules.
	// It's used for things such as codec registration and genesis file verification.
	ModuleBasics = module.NewBasicManager(
		genutil.AppModuleBasic{},
		auth.AppModuleBasic{},
		bank.AppModuleBasic{},
		capability.AppModuleBasic{},
		staking.AppModuleBasic{},
		mint.AppModuleBasic{},
		distr.AppModuleBasic{},
		gov.NewAppModuleBasic(
			paramsclient.ProposalHandler,
			distrclient.ProposalHandler,
			upgradeclient.ProposalHandler,
			upgradeclient.CancelProposalHandler,
			ibcclientclient.UpdateClientProposalHandler,
			ibcclientclient.UpgradeProposalHandler,
			kavadistclient.ProposalHandler,
			committeeclient.ProposalHandler,
		),
		params.AppModuleBasic{},
		crisis.AppModuleBasic{},
		slashing.AppModuleBasic{},
		ibc.AppModuleBasic{},
		upgrade.AppModuleBasic{},
		evidence.AppModuleBasic{},
		transfer.AppModuleBasic{},
		vesting.AppModuleBasic{},
		kavadist.AppModuleBasic{},
		auction.AppModuleBasic{},
		issuance.AppModuleBasic{},
		bep3.AppModuleBasic{},
		pricefeed.AppModuleBasic{},
		swap.AppModuleBasic{},
		cdp.AppModuleBasic{},
		hard.AppModuleBasic{},
		committee.AppModuleBasic{},
		incentive.AppModuleBasic{},
		validatorvesting.AppModuleBasic{},
	)

	// module account permissions
	// If these are changed, the permissions stored in accounts
	// must also be migrated during a chain upgrade.
	mAccPerms = map[string][]string{
		authtypes.FeeCollectorName:      nil,
		distrtypes.ModuleName:           nil,
		minttypes.ModuleName:            {authtypes.Minter},
		stakingtypes.BondedPoolName:     {authtypes.Burner, authtypes.Staking},
		stakingtypes.NotBondedPoolName:  {authtypes.Burner, authtypes.Staking},
		govtypes.ModuleName:             {authtypes.Burner},
		ibctransfertypes.ModuleName:     {authtypes.Minter, authtypes.Burner},
		kavadisttypes.KavaDistMacc:      {authtypes.Minter},
		auctiontypes.ModuleName:         nil,
		issuancetypes.ModuleAccountName: {authtypes.Minter, authtypes.Burner},
		bep3types.ModuleName:            {authtypes.Burner, authtypes.Minter},
		swaptypes.ModuleName:            nil,
		cdptypes.ModuleName:             {authtypes.Minter, authtypes.Burner},
		cdptypes.LiquidatorMacc:         {authtypes.Minter, authtypes.Burner},
		hardtypes.ModuleAccountName:     {authtypes.Minter},
	}
)

// Verify app interface at compile time
// var _ simapp.App = (*App)(nil) // TODO
var _ servertypes.Application = (*App)(nil)

// Options bundles several configuration params for an App.
// The zero value can be used as a sensible default.
type Options struct {
	SkipLoadLatest        bool
	SkipUpgradeHeights    map[int64]bool
	SkipGenesisInvariants bool
	InvariantCheckPeriod  uint
	MempoolEnableAuth     bool
	MempoolAuthAddresses  []sdk.AccAddress
}

// App is the Kava ABCI application.
type App struct {
	*baseapp.BaseApp

	// codec
	legacyAmino       *codec.LegacyAmino
	appCodec          codec.Codec
	interfaceRegistry types.InterfaceRegistry

	// keys to access the substores
	keys    map[string]*sdk.KVStoreKey
	tkeys   map[string]*sdk.TransientStoreKey
	memKeys map[string]*sdk.MemoryStoreKey

	// keepers from all the modules
<<<<<<< HEAD
	accountKeeper   authkeeper.AccountKeeper
	bankKeeper      bankkeeper.Keeper
	stakingKeeper   stakingkeeper.Keeper
	slashingKeeper  slashingkeeper.Keeper
	mintKeeper      mintkeeper.Keeper
	distrKeeper     distrkeeper.Keeper
	govKeeper       govkeeper.Keeper
	crisisKeeper    crisiskeeper.Keeper
	upgradeKeeper   upgradekeeper.Keeper
	paramsKeeper    paramskeeper.Keeper
	evidenceKeeper  evidencekeeper.Keeper
	kavadistKeeper  kavadistkeeper.Keeper
	auctionKeeper   auctionkeeper.Keeper
	issuanceKeeper  issuancekeeper.Keeper
	bep3Keeper      bep3keeper.Keeper
	pricefeedKeeper pricefeedkeeper.Keeper
	swapKeeper      swapkeeper.Keeper
	cdpKeeper       cdpkeeper.Keeper
	hardKeeper      hardkeeper.Keeper
	committeeKeeper committeekeeper.Keeper
	incentiveKeeper incentivekeeper.Keeper
	vvKeeper        validatorvestingkeeper.Keeper
=======
	accountKeeper    authkeeper.AccountKeeper
	bankKeeper       bankkeeper.Keeper
	capabilityKeeper *capabilitykeeper.Keeper
	stakingKeeper    stakingkeeper.Keeper
	mintKeeper       mintkeeper.Keeper
	distrKeeper      distrkeeper.Keeper
	govKeeper        govkeeper.Keeper
	paramsKeeper     paramskeeper.Keeper
	crisisKeeper     crisiskeeper.Keeper
	slashingKeeper   slashingkeeper.Keeper
	ibcKeeper        *ibckeeper.Keeper // IBC Keeper must be a pointer in the app, so we can SetRouter on it correctly
	upgradeKeeper    upgradekeeper.Keeper
	evidenceKeeper   evidencekeeper.Keeper
	transferKeeper   ibctransferkeeper.Keeper
	kavadistKeeper   kavadistkeeper.Keeper
	auctionKeeper    auctionkeeper.Keeper
	issuanceKeeper   issuancekeeper.Keeper
	bep3Keeper       bep3keeper.Keeper
	pricefeedKeeper  pricefeedkeeper.Keeper
	swapKeeper       swapkeeper.Keeper
	cdpKeeper        cdpkeeper.Keeper
	hardKeeper       hardkeeper.Keeper
	committeeKeeper  committeekeeper.Keeper
	vvKeeper         validatorvestingkeeper.Keeper

	// make scoped keepers public for test purposes
	ScopedIBCKeeper      capabilitykeeper.ScopedKeeper
	ScopedTransferKeeper capabilitykeeper.ScopedKeeper
>>>>>>> 6cd30917

	// the module manager
	mm *module.Manager

	// simulation manager
	sm *module.SimulationManager

	// configurator
	configurator module.Configurator
}

func init() {
	userHomeDir, err := os.UserHomeDir()
	if err != nil {
		stdlog.Printf("Failed to get home dir %v", err)
	}

	DefaultNodeHome = filepath.Join(userHomeDir, ".kava")
}

// NewApp returns a reference to an initialized App.
func NewApp(
	logger tmlog.Logger,
	db dbm.DB,
	homePath string,
	traceStore io.Writer,
	encodingConfig kavaparams.EncodingConfig,
	options Options,
	baseAppOptions ...func(*baseapp.BaseApp),
) *App {

	appCodec := encodingConfig.Marshaler
	legacyAmino := encodingConfig.Amino
	interfaceRegistry := encodingConfig.InterfaceRegistry

	bApp := baseapp.NewBaseApp(appName, logger, db, encodingConfig.TxConfig.TxDecoder(), baseAppOptions...)
	bApp.SetCommitMultiStoreTracer(traceStore)
	bApp.SetVersion(version.Version)
	bApp.SetInterfaceRegistry(interfaceRegistry)

	keys := sdk.NewKVStoreKeys(
		authtypes.StoreKey, banktypes.StoreKey, stakingtypes.StoreKey,
		minttypes.StoreKey, distrtypes.StoreKey, slashingtypes.StoreKey,
		govtypes.StoreKey, paramstypes.StoreKey, ibchost.StoreKey,
		upgradetypes.StoreKey, evidencetypes.StoreKey, ibctransfertypes.StoreKey,
		capabilitytypes.StoreKey, kavadisttypes.StoreKey, auctiontypes.StoreKey,
		issuancetypes.StoreKey, bep3types.StoreKey, pricefeedtypes.StoreKey,
		swaptypes.StoreKey, cdptypes.StoreKey, hardtypes.StoreKey,
		committeetypes.StoreKey, incentivetypes.StoreKey,
	)
	tkeys := sdk.NewTransientStoreKeys(paramstypes.TStoreKey)
	memKeys := sdk.NewMemoryStoreKeys(capabilitytypes.MemStoreKey)

	var app = &App{
		BaseApp:           bApp,
		legacyAmino:       legacyAmino,
		appCodec:          appCodec,
		interfaceRegistry: interfaceRegistry,
		keys:              keys,
		tkeys:             tkeys,
		memKeys:           memKeys,
	}

	// init params keeper and subspaces
	app.paramsKeeper = paramskeeper.NewKeeper(
		appCodec,
		legacyAmino,
		keys[paramstypes.StoreKey],
		tkeys[paramstypes.TStoreKey],
	)
	authSubspace := app.paramsKeeper.Subspace(authtypes.ModuleName)
	bankSubspace := app.paramsKeeper.Subspace(banktypes.ModuleName)
	stakingSubspace := app.paramsKeeper.Subspace(stakingtypes.ModuleName)
	mintSubspace := app.paramsKeeper.Subspace(minttypes.ModuleName)
	distrSubspace := app.paramsKeeper.Subspace(distrtypes.ModuleName)
	slashingSubspace := app.paramsKeeper.Subspace(slashingtypes.ModuleName)
	govSubspace := app.paramsKeeper.Subspace(govtypes.ModuleName).WithKeyTable(govtypes.ParamKeyTable())
	crisisSubspace := app.paramsKeeper.Subspace(crisistypes.ModuleName)
	kavadistSubspace := app.paramsKeeper.Subspace(kavadisttypes.ModuleName)
	auctionSubspace := app.paramsKeeper.Subspace(auctiontypes.ModuleName)
	issuanceSubspace := app.paramsKeeper.Subspace(issuancetypes.ModuleName)
	bep3Subspace := app.paramsKeeper.Subspace(bep3types.ModuleName)
	pricefeedSubspace := app.paramsKeeper.Subspace(pricefeedtypes.ModuleName)
	swapSubspace := app.paramsKeeper.Subspace(swaptypes.ModuleName)
	cdpSubspace := app.paramsKeeper.Subspace(cdptypes.ModuleName)
	hardSubspace := app.paramsKeeper.Subspace(hardtypes.ModuleName)
<<<<<<< HEAD
	incentiveSubspace := app.paramsKeeper.Subspace(incentivetypes.ModuleName)
=======
	ibcSubspace := app.paramsKeeper.Subspace(ibchost.ModuleName)
	ibctransferSubspace := app.paramsKeeper.Subspace(ibctransfertypes.ModuleName)
>>>>>>> 6cd30917

	bApp.SetParamStore(
		app.paramsKeeper.Subspace(baseapp.Paramspace).WithKeyTable(paramskeeper.ConsensusParamsKeyTable()),
	)
	app.capabilityKeeper = capabilitykeeper.NewKeeper(appCodec, keys[capabilitytypes.StoreKey], memKeys[capabilitytypes.MemStoreKey])
	scopedIBCKeeper := app.capabilityKeeper.ScopeToModule(ibchost.ModuleName)
	scopedTransferKeeper := app.capabilityKeeper.ScopeToModule(ibctransfertypes.ModuleName)
	app.capabilityKeeper.Seal()

	// add keepers
	app.accountKeeper = authkeeper.NewAccountKeeper(
		appCodec,
		keys[authtypes.StoreKey],
		authSubspace,
		authtypes.ProtoBaseAccount,
		mAccPerms,
	)
	app.bankKeeper = bankkeeper.NewBaseKeeper(
		appCodec,
		keys[banktypes.StoreKey],
		app.accountKeeper,
		bankSubspace,
		app.ModuleAccountAddrs(),
	)
	app.stakingKeeper = stakingkeeper.NewKeeper(
		appCodec,
		keys[stakingtypes.StoreKey],
		app.accountKeeper,
		app.bankKeeper,
		stakingSubspace,
	)
	app.mintKeeper = mintkeeper.NewKeeper(
		appCodec,
		keys[minttypes.StoreKey],
		mintSubspace,
		&app.stakingKeeper,
		app.accountKeeper,
		app.bankKeeper,
		authtypes.FeeCollectorName,
	)
	app.distrKeeper = distrkeeper.NewKeeper(
		appCodec,
		keys[distrtypes.StoreKey],
		distrSubspace,
		app.accountKeeper,
		app.bankKeeper,
		&app.stakingKeeper,
		authtypes.FeeCollectorName,
		app.ModuleAccountAddrs(),
	)
	app.slashingKeeper = slashingkeeper.NewKeeper(
		appCodec,
		keys[slashingtypes.StoreKey],
		&app.stakingKeeper,
		slashingSubspace,
	)
	app.crisisKeeper = crisiskeeper.NewKeeper(
		crisisSubspace,
		options.InvariantCheckPeriod,
		app.bankKeeper,
		authtypes.FeeCollectorName,
	)
	app.upgradeKeeper = upgradekeeper.NewKeeper(
		options.SkipUpgradeHeights,
		keys[upgradetypes.StoreKey],
		appCodec,
		homePath,
		app.BaseApp,
	)
	app.evidenceKeeper = *evidencekeeper.NewKeeper(
		appCodec,
		keys[evidencetypes.StoreKey],
		&app.stakingKeeper,
		app.slashingKeeper,
	)

	app.ibcKeeper = ibckeeper.NewKeeper(
		appCodec,
		keys[ibchost.StoreKey],
		ibcSubspace,
		app.stakingKeeper,
		app.upgradeKeeper,
		scopedIBCKeeper,
	)

	// TODO No evidence router is added so all submit evidence msgs will fail. Should there be a router added?
	govRouter := govtypes.NewRouter()
	govRouter.
		AddRoute(govtypes.RouterKey, govtypes.ProposalHandler).
		AddRoute(paramproposal.RouterKey, params.NewParamChangeProposalHandler(app.paramsKeeper)).
		AddRoute(upgradetypes.RouterKey, upgrade.NewSoftwareUpgradeProposalHandler(app.upgradeKeeper)).
		AddRoute(ibcclienttypes.RouterKey, ibcclient.NewClientProposalHandler(app.ibcKeeper.ClientKeeper)).
		AddRoute(distrtypes.RouterKey, distr.NewCommunityPoolSpendProposalHandler(app.distrKeeper)).AddRoute(kavadisttypes.RouterKey, kavadist.NewCommunityPoolMultiSpendProposalHandler(app.kavadistKeeper)).
		AddRoute(committeetypes.RouterKey, committee.NewProposalHandler(app.committeeKeeper))
	app.govKeeper = govkeeper.NewKeeper(
		appCodec,
		keys[govtypes.StoreKey],
		govSubspace,
		app.accountKeeper,
		app.bankKeeper,
		&app.stakingKeeper,
		govRouter,
	)

	app.transferKeeper = ibctransferkeeper.NewKeeper(
		appCodec,
		keys[ibctransfertypes.StoreKey],
		ibctransferSubspace,
		app.ibcKeeper.ChannelKeeper,
		&app.ibcKeeper.PortKeeper,
		app.accountKeeper,
		app.bankKeeper,
		scopedTransferKeeper,
	)
	transferModule := transfer.NewAppModule(app.transferKeeper)

	// Create static IBC router, add transfer route, then set and seal it
	ibcRouter := porttypes.NewRouter()
	ibcRouter.AddRoute(ibctransfertypes.ModuleName, transferModule)
	app.ibcKeeper.SetRouter(ibcRouter)

	app.kavadistKeeper = kavadistkeeper.NewKeeper(
		appCodec,
		keys[kavadisttypes.StoreKey],
		kavadistSubspace,
		app.bankKeeper,
		app.accountKeeper,
		app.distrKeeper,
		app.ModuleAccountAddrs(),
	)
	app.auctionKeeper = auctionkeeper.NewKeeper(
		appCodec,
		keys[auctiontypes.StoreKey],
		auctionSubspace,
		app.bankKeeper,
		app.accountKeeper,
	)
	app.issuanceKeeper = issuancekeeper.NewKeeper(
		appCodec,
		keys[issuancetypes.StoreKey],
		issuanceSubspace,
		app.accountKeeper,
		app.bankKeeper,
	)
	app.vvKeeper = validatorvestingkeeper.NewKeeper(
		appCodec,
		app.bankKeeper,
	)
	app.bep3Keeper = bep3keeper.NewKeeper(
		appCodec,
		keys[bep3types.StoreKey],
		app.bankKeeper,
		app.accountKeeper,
		bep3Subspace,
		app.ModuleAccountAddrs(),
	)
	app.pricefeedKeeper = pricefeedkeeper.NewKeeper(
		appCodec,
		keys[pricefeedtypes.StoreKey],
		pricefeedSubspace,
	)
	swapKeeper := swapkeeper.NewKeeper(
		appCodec,
		keys[swaptypes.StoreKey],
		swapSubspace,
		app.accountKeeper,
		app.bankKeeper,
	)
	cdpKeeper := cdpkeeper.NewKeeper(
		appCodec,
		keys[cdptypes.StoreKey],
		cdpSubspace,
		app.pricefeedKeeper,
		app.auctionKeeper,
		app.bankKeeper,
		app.accountKeeper,
		mAccPerms,
	)
	hardKeeper := hardkeeper.NewKeeper(
		appCodec,
		keys[hardtypes.StoreKey],
		hardSubspace,
		app.accountKeeper,
		app.bankKeeper,
		app.pricefeedKeeper,
		app.auctionKeeper,
	)

	app.incentiveKeeper = incentivekeeper.NewKeeper(
		appCodec,
		keys[incentivetypes.StoreKey],
		incentiveSubspace,
		app.bankKeeper,
		&cdpKeeper,
		&hardKeeper,
		app.accountKeeper,
		app.stakingKeeper,
		&swapKeeper,
	)

	// create committee keeper with router
	committeeGovRouter := govtypes.NewRouter()
	committeeGovRouter.
		AddRoute(govtypes.RouterKey, govtypes.ProposalHandler).
		AddRoute(paramproposal.RouterKey, params.NewParamChangeProposalHandler(app.paramsKeeper)).
		AddRoute(distrtypes.RouterKey, distr.NewCommunityPoolSpendProposalHandler(app.distrKeeper)).
		AddRoute(upgradetypes.RouterKey, upgrade.NewSoftwareUpgradeProposalHandler(app.upgradeKeeper))
	// Note: the committee proposal handler is not registered on the committee router. This means committees cannot create or update other committees.
	// Adding the committee proposal handler to the router is possible but awkward as the handler depends on the keeper which depends on the handler.
	app.committeeKeeper = committeekeeper.NewKeeper(
		appCodec,
		keys[committeetypes.StoreKey],
		committeeGovRouter,
		app.paramsKeeper,
		app.accountKeeper,
		app.bankKeeper,
	)

	// register the staking hooks
	// NOTE: These keepers are passed by reference above, so they will contain these hooks.
	app.stakingKeeper = *(app.stakingKeeper.SetHooks(
		stakingtypes.NewMultiStakingHooks(app.distrKeeper.Hooks(), app.slashingKeeper.Hooks(), app.incentiveKeeper.Hooks())))

	app.swapKeeper = *swapKeeper.SetHooks(app.incentiveKeeper.Hooks())
	app.cdpKeeper = *cdpKeeper.SetHooks(cdptypes.NewMultiCDPHooks(app.incentiveKeeper.Hooks()))
	app.hardKeeper = *hardKeeper.SetHooks(hardtypes.NewMultiHARDHooks(app.incentiveKeeper.Hooks()))

	// create the module manager (Note: Any module instantiated in the module manager that is later modified
	// must be passed by reference here.)
	app.mm = module.NewManager(
		genutil.NewAppModule(app.accountKeeper, app.stakingKeeper, app.BaseApp.DeliverTx, encodingConfig.TxConfig),
		auth.NewAppModule(appCodec, app.accountKeeper, nil),
		bank.NewAppModule(appCodec, app.bankKeeper, app.accountKeeper),
		capability.NewAppModule(appCodec, *app.capabilityKeeper),
		staking.NewAppModule(appCodec, app.stakingKeeper, app.accountKeeper, app.bankKeeper),
		mint.NewAppModule(appCodec, app.mintKeeper, app.accountKeeper),
		distr.NewAppModule(appCodec, app.distrKeeper, app.accountKeeper, app.bankKeeper, app.stakingKeeper),
		gov.NewAppModule(appCodec, app.govKeeper, app.accountKeeper, app.bankKeeper),
		params.NewAppModule(app.paramsKeeper),
		crisis.NewAppModule(&app.crisisKeeper, options.SkipGenesisInvariants),
		slashing.NewAppModule(appCodec, app.slashingKeeper, app.accountKeeper, app.bankKeeper, app.stakingKeeper),
		ibc.NewAppModule(app.ibcKeeper),
		upgrade.NewAppModule(app.upgradeKeeper),
		evidence.NewAppModule(app.evidenceKeeper),
		transferModule,
		vesting.NewAppModule(app.accountKeeper, app.bankKeeper),
		params.NewAppModule(app.paramsKeeper),
		kavadist.NewAppModule(app.kavadistKeeper, app.accountKeeper),
		auction.NewAppModule(app.auctionKeeper, app.accountKeeper, app.bankKeeper),
		issuance.NewAppModule(app.issuanceKeeper, app.accountKeeper, app.bankKeeper),
		bep3.NewAppModule(app.bep3Keeper, app.accountKeeper, app.bankKeeper),
		pricefeed.NewAppModule(app.pricefeedKeeper, app.accountKeeper),
		validatorvesting.NewAppModule(app.vvKeeper),
		swap.NewAppModule(app.swapKeeper, app.accountKeeper),
		cdp.NewAppModule(app.cdpKeeper, app.accountKeeper, app.pricefeedKeeper, app.bankKeeper),
		hard.NewAppModule(app.hardKeeper, app.accountKeeper, app.bankKeeper, app.pricefeedKeeper),
		committee.NewAppModule(app.committeeKeeper, app.accountKeeper),
		incentive.NewAppModule(app.incentiveKeeper, app.accountKeeper, app.bankKeeper, app.cdpKeeper),
	)

	// During begin block slashing happens after distr.BeginBlocker so that
	// there is nothing left over in the validator fee pool, so as to keep the
	// CanWithdrawInvariant invariant.
	// Auction.BeginBlocker will close out expired auctions and pay debt back to cdp.
	// So it should be run before cdp.BeginBlocker which cancels out debt with stable and starts more auctions.
	app.mm.SetOrderBeginBlockers(
		upgradetypes.ModuleName,
		capabilitytypes.ModuleName,
		minttypes.ModuleName,
		distrtypes.ModuleName,
		slashingtypes.ModuleName,
		evidencetypes.ModuleName, // TODO why new evidence and staking begin blockers?
		stakingtypes.ModuleName,
		kavadisttypes.ModuleName,
		auctiontypes.ModuleName,
		issuancetypes.ModuleName,
		bep3types.ModuleName,
		cdptypes.ModuleName,
		hardtypes.ModuleName,
		committeetypes.ModuleName,
<<<<<<< HEAD
		incentivetypes.ModuleName,
=======
		ibchost.ModuleName,
>>>>>>> 6cd30917
	)

	app.mm.SetOrderEndBlockers(
		crisistypes.ModuleName,
		govtypes.ModuleName,
		stakingtypes.ModuleName,
		pricefeedtypes.ModuleName,
	)

	app.mm.SetOrderInitGenesis( // TODO why the different order?
		capabilitytypes.ModuleName,
		authtypes.ModuleName, // loads all accounts - should run before any module with a module account
		banktypes.ModuleName,
		distrtypes.ModuleName,
		stakingtypes.ModuleName,
		slashingtypes.ModuleName,
		govtypes.ModuleName,
		minttypes.ModuleName,
		ibchost.ModuleName,
		genutiltypes.ModuleName, // genutils must occur after staking so that pools are properly initialized with tokens from genesis accounts.
		evidencetypes.ModuleName,
		ibctransfertypes.ModuleName,
		auctiontypes.ModuleName,
		kavadisttypes.ModuleName,
		auctiontypes.ModuleName,
		issuancetypes.ModuleName,
		bep3types.ModuleName,
		pricefeedtypes.ModuleName,
		swaptypes.ModuleName,
		cdptypes.ModuleName,
		hardtypes.ModuleName,
		incentivetypes.ModuleName,
		committeetypes.ModuleName,
		crisistypes.ModuleName, // runs the invariants at genesis - should run after other modules
	)

	app.mm.RegisterInvariants(&app.crisisKeeper)
	app.mm.RegisterRoutes(app.Router(), app.QueryRouter(), encodingConfig.Amino)

	app.configurator = module.NewConfigurator(app.appCodec, app.MsgServiceRouter(), app.GRPCQueryRouter())
	app.mm.RegisterServices(app.configurator)

	// create the simulation manager and define the order of the modules for deterministic simulations
	//
	// NOTE: This is not required for apps that don't use the simulator for fuzz testing
	// transactions.
	// TODO
	// app.sm = module.NewSimulationManager(
	// 	auth.NewAppModule(app.accountKeeper),
	// 	bank.NewAppModule(app.bankKeeper, app.accountKeeper),
	// 	gov.NewAppModule(app.govKeeper, app.accountKeeper, app.accountKeeper, app.bankKeeper),
	// 	mint.NewAppModule(app.mintKeeper),
	// 	distr.NewAppModule(app.distrKeeper, app.accountKeeper, app.accountKeeper, app.bankKeeper, app.stakingKeeper),
	// 	staking.NewAppModule(app.stakingKeeper, app.accountKeeper, app.accountKeeper, app.bankKeeper),
	// 	slashing.NewAppModule(app.slashingKeeper, app.accountKeeper, app.stakingKeeper),
	// )
	// app.sm.RegisterStoreDecoders()

	// initialize stores
	app.MountKVStores(keys)
	app.MountTransientStores(tkeys)
	app.MountMemoryStores(memKeys)

	// initialize the app
	var fetchers []ante.AddressFetcher // TODO add bep3 authorized addresses
	if options.MempoolEnableAuth {
		fetchers = append(fetchers,
			func(sdk.Context) []sdk.AccAddress { return options.MempoolAuthAddresses },
			app.bep3Keeper.GetAuthorizedAddresses,
			app.pricefeedKeeper.GetAuthorizedAddresses,
		)
	}
	antehandler, err := ante.NewAnteHandler(
		app.accountKeeper,
		app.bankKeeper,
		nil,
		app.ibcKeeper.ChannelKeeper,
		encodingConfig.TxConfig.SignModeHandler(),
		authante.DefaultSigVerificationGasConsumer,
		fetchers...,
	)
	if err != nil {
		panic(fmt.Sprintf("failed to create antehandler: %s", err))
	}

	app.SetAnteHandler(antehandler)
	app.SetInitChainer(app.InitChainer)
	app.SetBeginBlocker(app.BeginBlocker)
	app.SetEndBlocker(app.EndBlocker)

	// load store
	if !options.SkipLoadLatest {
		if err := app.LoadLatestVersion(); err != nil {
			panic(fmt.Sprintf("failed to load latest version: %s", err))
		}
	}

	app.ScopedIBCKeeper = scopedIBCKeeper
	app.ScopedTransferKeeper = scopedTransferKeeper

	return app
}

// BeginBlocker contains app specific logic for the BeginBlock abci call.
func (app *App) BeginBlocker(ctx sdk.Context, req abci.RequestBeginBlock) abci.ResponseBeginBlock {
	return app.mm.BeginBlock(ctx, req)
}

// EndBlocker contains app specific logic for the EndBlock abci call.
func (app *App) EndBlocker(ctx sdk.Context, req abci.RequestEndBlock) abci.ResponseEndBlock {
	return app.mm.EndBlock(ctx, req)
}

// InitChainer contains app specific logic for the InitChain abci call.
func (app *App) InitChainer(ctx sdk.Context, req abci.RequestInitChain) abci.ResponseInitChain {
	var genesisState GenesisState
	if err := tmjson.Unmarshal(req.AppStateBytes, &genesisState); err != nil {
		panic(err)
	}

	// TODO: upgrade keeper version map?
	// app.UpgradeKeeper.SetModuleVersionMap(ctx, app.mm.GetVersionMap())
	return app.mm.InitGenesis(ctx, app.appCodec, genesisState)
}

// LoadHeight loads the app state for a particular height.
func (app *App) LoadHeight(height int64) error {
	return app.LoadVersion(height)
}

// ModuleAccountAddrs returns all the app's module account addresses.
func (app *App) ModuleAccountAddrs() map[string]bool {
	modAccAddrs := make(map[string]bool)
	for acc := range mAccPerms {
		modAccAddrs[authtypes.NewModuleAddress(acc).String()] = true
	}

	return modAccAddrs
}

// InterfaceRegistry returns the app's InterfaceRegistry.
func (app *App) InterfaceRegistry() types.InterfaceRegistry {
	return app.interfaceRegistry
}

// SimulationManager implements the SimulationApp interface.
func (app *App) SimulationManager() *module.SimulationManager {
	return app.sm
}

// RegisterAPIRoutes registers all application module routes with the provided API server.
func (app *App) RegisterAPIRoutes(apiSvr *api.Server, apiConfig config.APIConfig) {
	clientCtx := apiSvr.ClientCtx

	// Register legacy REST routes
	rpc.RegisterRoutes(clientCtx, apiSvr.Router)
	authrest.RegisterTxRoutes(clientCtx, apiSvr.Router)
	ModuleBasics.RegisterRESTRoutes(clientCtx, apiSvr.Router)
	RegisterLegacyTxRoutes(clientCtx, apiSvr.Router)

	// Register GRPC Gateway routes
	tmservice.RegisterGRPCGatewayRoutes(clientCtx, apiSvr.GRPCGatewayRouter)
	authtx.RegisterGRPCGatewayRoutes(clientCtx, apiSvr.GRPCGatewayRouter)
	ModuleBasics.RegisterGRPCGatewayRoutes(clientCtx, apiSvr.GRPCGatewayRouter)

	// register swagger API from root so that other applications can override easily
	if apiConfig.Swagger {
		// TODO where should old and new swagger docs be served? Should files be embedded in the binary?
		panic("TODO: register swagger in app")
	}
}

// RegisterTxService implements the Application.RegisterTxService method.
// It registers transaction related endpoints on the app's grpc server.
func (app *App) RegisterTxService(clientCtx client.Context) {
	authtx.RegisterTxService(app.BaseApp.GRPCQueryRouter(), clientCtx, app.BaseApp.Simulate, app.interfaceRegistry)
}

// RegisterTendermintService implements the Application.RegisterTendermintService method.
// It registers the standard tendermint grpc endpoints on the app's grpc server.
func (app *App) RegisterTendermintService(clientCtx client.Context) {
	tmservice.RegisterTendermintService(app.BaseApp.GRPCQueryRouter(), clientCtx, app.interfaceRegistry)
}

// GetMaccPerms returns a mapping of the application's module account permissions.
func GetMaccPerms() map[string][]string {
	perms := make(map[string][]string)
	for k, v := range mAccPerms {
		perms[k] = v
	}
	return perms
}<|MERGE_RESOLUTION|>--- conflicted
+++ resolved
@@ -220,42 +220,18 @@
 	memKeys map[string]*sdk.MemoryStoreKey
 
 	// keepers from all the modules
-<<<<<<< HEAD
-	accountKeeper   authkeeper.AccountKeeper
-	bankKeeper      bankkeeper.Keeper
-	stakingKeeper   stakingkeeper.Keeper
-	slashingKeeper  slashingkeeper.Keeper
-	mintKeeper      mintkeeper.Keeper
-	distrKeeper     distrkeeper.Keeper
-	govKeeper       govkeeper.Keeper
-	crisisKeeper    crisiskeeper.Keeper
-	upgradeKeeper   upgradekeeper.Keeper
-	paramsKeeper    paramskeeper.Keeper
-	evidenceKeeper  evidencekeeper.Keeper
-	kavadistKeeper  kavadistkeeper.Keeper
-	auctionKeeper   auctionkeeper.Keeper
-	issuanceKeeper  issuancekeeper.Keeper
-	bep3Keeper      bep3keeper.Keeper
-	pricefeedKeeper pricefeedkeeper.Keeper
-	swapKeeper      swapkeeper.Keeper
-	cdpKeeper       cdpkeeper.Keeper
-	hardKeeper      hardkeeper.Keeper
-	committeeKeeper committeekeeper.Keeper
-	incentiveKeeper incentivekeeper.Keeper
-	vvKeeper        validatorvestingkeeper.Keeper
-=======
 	accountKeeper    authkeeper.AccountKeeper
 	bankKeeper       bankkeeper.Keeper
 	capabilityKeeper *capabilitykeeper.Keeper
 	stakingKeeper    stakingkeeper.Keeper
+	slashingKeeper   slashingkeeper.Keeper
+	ibcKeeper        *ibckeeper.Keeper // IBC Keeper must be a pointer in the app, so we can SetRouter on it correctly
 	mintKeeper       mintkeeper.Keeper
 	distrKeeper      distrkeeper.Keeper
 	govKeeper        govkeeper.Keeper
+	crisisKeeper     crisiskeeper.Keeper
+	upgradeKeeper    upgradekeeper.Keeper
 	paramsKeeper     paramskeeper.Keeper
-	crisisKeeper     crisiskeeper.Keeper
-	slashingKeeper   slashingkeeper.Keeper
-	ibcKeeper        *ibckeeper.Keeper // IBC Keeper must be a pointer in the app, so we can SetRouter on it correctly
-	upgradeKeeper    upgradekeeper.Keeper
 	evidenceKeeper   evidencekeeper.Keeper
 	transferKeeper   ibctransferkeeper.Keeper
 	kavadistKeeper   kavadistkeeper.Keeper
@@ -267,12 +243,11 @@
 	cdpKeeper        cdpkeeper.Keeper
 	hardKeeper       hardkeeper.Keeper
 	committeeKeeper  committeekeeper.Keeper
+	incentiveKeeper  incentivekeeper.Keeper
 	vvKeeper         validatorvestingkeeper.Keeper
-
 	// make scoped keepers public for test purposes
 	ScopedIBCKeeper      capabilitykeeper.ScopedKeeper
 	ScopedTransferKeeper capabilitykeeper.ScopedKeeper
->>>>>>> 6cd30917
 
 	// the module manager
 	mm *module.Manager
@@ -359,12 +334,9 @@
 	swapSubspace := app.paramsKeeper.Subspace(swaptypes.ModuleName)
 	cdpSubspace := app.paramsKeeper.Subspace(cdptypes.ModuleName)
 	hardSubspace := app.paramsKeeper.Subspace(hardtypes.ModuleName)
-<<<<<<< HEAD
 	incentiveSubspace := app.paramsKeeper.Subspace(incentivetypes.ModuleName)
-=======
 	ibcSubspace := app.paramsKeeper.Subspace(ibchost.ModuleName)
 	ibctransferSubspace := app.paramsKeeper.Subspace(ibctransfertypes.ModuleName)
->>>>>>> 6cd30917
 
 	bApp.SetParamStore(
 		app.paramsKeeper.Subspace(baseapp.Paramspace).WithKeyTable(paramskeeper.ConsensusParamsKeyTable()),
@@ -645,11 +617,8 @@
 		cdptypes.ModuleName,
 		hardtypes.ModuleName,
 		committeetypes.ModuleName,
-<<<<<<< HEAD
 		incentivetypes.ModuleName,
-=======
 		ibchost.ModuleName,
->>>>>>> 6cd30917
 	)
 
 	app.mm.SetOrderEndBlockers(
