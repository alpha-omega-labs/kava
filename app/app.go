package app

import (
	"fmt"
	"io"
	stdlog "log"
	"os"
	"path/filepath"

	"github.com/cosmos/cosmos-sdk/baseapp"
	"github.com/cosmos/cosmos-sdk/client"
	"github.com/cosmos/cosmos-sdk/client/grpc/tmservice"
	"github.com/cosmos/cosmos-sdk/client/rpc"
	"github.com/cosmos/cosmos-sdk/codec"
	"github.com/cosmos/cosmos-sdk/codec/types"
	"github.com/cosmos/cosmos-sdk/server/api"
	"github.com/cosmos/cosmos-sdk/server/config"
	servertypes "github.com/cosmos/cosmos-sdk/server/types"
	sdk "github.com/cosmos/cosmos-sdk/types"
	"github.com/cosmos/cosmos-sdk/types/module"
	"github.com/cosmos/cosmos-sdk/version"
	"github.com/cosmos/cosmos-sdk/x/auth"
	authante "github.com/cosmos/cosmos-sdk/x/auth/ante"
	authrest "github.com/cosmos/cosmos-sdk/x/auth/client/rest"
	authkeeper "github.com/cosmos/cosmos-sdk/x/auth/keeper"
	authtx "github.com/cosmos/cosmos-sdk/x/auth/tx"
	authtypes "github.com/cosmos/cosmos-sdk/x/auth/types"
	"github.com/cosmos/cosmos-sdk/x/auth/vesting"
	"github.com/cosmos/cosmos-sdk/x/bank"
	bankkeeper "github.com/cosmos/cosmos-sdk/x/bank/keeper"
	banktypes "github.com/cosmos/cosmos-sdk/x/bank/types"
	"github.com/cosmos/cosmos-sdk/x/crisis"
	crisiskeeper "github.com/cosmos/cosmos-sdk/x/crisis/keeper"
	crisistypes "github.com/cosmos/cosmos-sdk/x/crisis/types"
	distr "github.com/cosmos/cosmos-sdk/x/distribution"
	distrclient "github.com/cosmos/cosmos-sdk/x/distribution/client"
	distrkeeper "github.com/cosmos/cosmos-sdk/x/distribution/keeper"
	distrtypes "github.com/cosmos/cosmos-sdk/x/distribution/types"
	"github.com/cosmos/cosmos-sdk/x/evidence"
	evidencekeeper "github.com/cosmos/cosmos-sdk/x/evidence/keeper"
	evidencetypes "github.com/cosmos/cosmos-sdk/x/evidence/types"
	"github.com/cosmos/cosmos-sdk/x/genutil"
	genutiltypes "github.com/cosmos/cosmos-sdk/x/genutil/types"
	"github.com/cosmos/cosmos-sdk/x/gov"
	govkeeper "github.com/cosmos/cosmos-sdk/x/gov/keeper"
	govtypes "github.com/cosmos/cosmos-sdk/x/gov/types"
	"github.com/cosmos/cosmos-sdk/x/mint"
	mintkeeper "github.com/cosmos/cosmos-sdk/x/mint/keeper"
	minttypes "github.com/cosmos/cosmos-sdk/x/mint/types"
	"github.com/cosmos/cosmos-sdk/x/params"
	paramsclient "github.com/cosmos/cosmos-sdk/x/params/client"
	paramskeeper "github.com/cosmos/cosmos-sdk/x/params/keeper"
	paramstypes "github.com/cosmos/cosmos-sdk/x/params/types"
	paramproposal "github.com/cosmos/cosmos-sdk/x/params/types/proposal"
	"github.com/cosmos/cosmos-sdk/x/slashing"
	slashingkeeper "github.com/cosmos/cosmos-sdk/x/slashing/keeper"
	slashingtypes "github.com/cosmos/cosmos-sdk/x/slashing/types"
	"github.com/cosmos/cosmos-sdk/x/staking"
	stakingkeeper "github.com/cosmos/cosmos-sdk/x/staking/keeper"
	stakingtypes "github.com/cosmos/cosmos-sdk/x/staking/types"
	"github.com/cosmos/cosmos-sdk/x/upgrade"
	upgradeclient "github.com/cosmos/cosmos-sdk/x/upgrade/client"
	upgradekeeper "github.com/cosmos/cosmos-sdk/x/upgrade/keeper"
	upgradetypes "github.com/cosmos/cosmos-sdk/x/upgrade/types"
	abci "github.com/tendermint/tendermint/abci/types"
	tmjson "github.com/tendermint/tendermint/libs/json"
	tmlog "github.com/tendermint/tendermint/libs/log"
	dbm "github.com/tendermint/tm-db"

	"github.com/kava-labs/kava/app/ante"
	kavaparams "github.com/kava-labs/kava/app/params"
	"github.com/kava-labs/kava/x/auction"
	auctionkeeper "github.com/kava-labs/kava/x/auction/keeper"
	auctiontypes "github.com/kava-labs/kava/x/auction/types"
	"github.com/kava-labs/kava/x/bep3"
	bep3keeper "github.com/kava-labs/kava/x/bep3/keeper"
	bep3types "github.com/kava-labs/kava/x/bep3/types"
	"github.com/kava-labs/kava/x/cdp"
	cdpkeeper "github.com/kava-labs/kava/x/cdp/keeper"
	cdptypes "github.com/kava-labs/kava/x/cdp/types"
	"github.com/kava-labs/kava/x/committee"
<<<<<<< HEAD
	"github.com/kava-labs/kava/x/hard"
=======
	committeeclient "github.com/kava-labs/kava/x/committee/client"
	committeekeeper "github.com/kava-labs/kava/x/committee/keeper"
	committeetypes "github.com/kava-labs/kava/x/committee/types"
>>>>>>> 3ef831c8
	issuance "github.com/kava-labs/kava/x/issuance"
	issuancekeeper "github.com/kava-labs/kava/x/issuance/keeper"
	issuancetypes "github.com/kava-labs/kava/x/issuance/types"
	"github.com/kava-labs/kava/x/kavadist"
	kavadistclient "github.com/kava-labs/kava/x/kavadist/client"
	kavadistkeeper "github.com/kava-labs/kava/x/kavadist/keeper"
	kavadisttypes "github.com/kava-labs/kava/x/kavadist/types"
	pricefeed "github.com/kava-labs/kava/x/pricefeed"
	pricefeedkeeper "github.com/kava-labs/kava/x/pricefeed/keeper"
	pricefeedtypes "github.com/kava-labs/kava/x/pricefeed/types"
	"github.com/kava-labs/kava/x/swap"
	swapkeeper "github.com/kava-labs/kava/x/swap/keeper"
	swaptypes "github.com/kava-labs/kava/x/swap/types"
<<<<<<< HEAD

	// committeeclient "github.com/kava-labs/kava/x/committee/client"
	committeekeeper "github.com/kava-labs/kava/x/committee/keeper"
	committeetypes "github.com/kava-labs/kava/x/committee/types"
	hardkeeper "github.com/kava-labs/kava/x/hard/keeper"
	hardtypes "github.com/kava-labs/kava/x/hard/types"
=======
>>>>>>> 3ef831c8
)

const (
	appName     = "kava"
	upgradeName = "v44"
)

var (
	// DefaultNodeHome default home directories for the application daemon
	DefaultNodeHome string

	// ModuleBasics manages simple versions of full app modules.
	// It's used for things such as codec registration and genesis file verification.
	ModuleBasics = module.NewBasicManager(
		genutil.AppModuleBasic{},
		auth.AppModuleBasic{},
		bank.AppModuleBasic{},
		staking.AppModuleBasic{},
		mint.AppModuleBasic{},
		distr.AppModuleBasic{},
		gov.NewAppModuleBasic(
			paramsclient.ProposalHandler,
			distrclient.ProposalHandler,
			upgradeclient.ProposalHandler,
			upgradeclient.CancelProposalHandler,
			kavadistclient.ProposalHandler,
			committeeclient.ProposalHandler,
		),
		params.AppModuleBasic{},
		crisis.AppModuleBasic{},
		slashing.AppModuleBasic{},
		upgrade.AppModuleBasic{},
		evidence.AppModuleBasic{},
		vesting.AppModuleBasic{},
		kavadist.AppModuleBasic{},
		auction.AppModuleBasic{},
		issuance.AppModuleBasic{},
		bep3.AppModuleBasic{},
		pricefeed.AppModuleBasic{},
		swap.AppModuleBasic{},
		cdp.AppModuleBasic{},
		committee.AppModuleBasic{},
		hard.AppModuleBasic{},
	)

	// module account permissions
	// If these are changed, the permissions stored in accounts
	// must also be migrated during a chain upgrade.
	mAccPerms = map[string][]string{
		authtypes.FeeCollectorName:      nil,
		distrtypes.ModuleName:           nil,
		minttypes.ModuleName:            {authtypes.Minter},
		stakingtypes.BondedPoolName:     {authtypes.Burner, authtypes.Staking},
		stakingtypes.NotBondedPoolName:  {authtypes.Burner, authtypes.Staking},
		govtypes.ModuleName:             {authtypes.Burner},
		kavadisttypes.KavaDistMacc:      {authtypes.Minter},
		auctiontypes.ModuleName:         nil,
		issuancetypes.ModuleAccountName: {authtypes.Minter, authtypes.Burner},
		bep3types.ModuleName:            {authtypes.Burner, authtypes.Minter},
		hardtypes.ModuleAccountName:     {authtypes.Minter},
		swaptypes.ModuleName:            nil,
		cdptypes.ModuleName:             {authtypes.Minter, authtypes.Burner},
		cdptypes.LiquidatorMacc:         {authtypes.Minter, authtypes.Burner},
	}
)

// Verify app interface at compile time
// var _ simapp.App = (*App)(nil) // TODO
var _ servertypes.Application = (*App)(nil)

// Options bundles several configuration params for an App.
// The zero value can be used as a sensible default.
type Options struct {
	SkipLoadLatest        bool
	SkipUpgradeHeights    map[int64]bool
	SkipGenesisInvariants bool
	InvariantCheckPeriod  uint
	MempoolEnableAuth     bool
	MempoolAuthAddresses  []sdk.AccAddress
}

// App is the Kava ABCI application.
type App struct {
	*baseapp.BaseApp

	// codec
	legacyAmino       *codec.LegacyAmino
	appCodec          codec.Codec
	interfaceRegistry types.InterfaceRegistry

	// keys to access the substores
	keys  map[string]*sdk.KVStoreKey
	tkeys map[string]*sdk.TransientStoreKey

	// keepers from all the modules
	accountKeeper   authkeeper.AccountKeeper
	bankKeeper      bankkeeper.Keeper
	stakingKeeper   stakingkeeper.Keeper
	slashingKeeper  slashingkeeper.Keeper
	mintKeeper      mintkeeper.Keeper
	distrKeeper     distrkeeper.Keeper
	govKeeper       govkeeper.Keeper
	crisisKeeper    crisiskeeper.Keeper
	upgradeKeeper   upgradekeeper.Keeper
	paramsKeeper    paramskeeper.Keeper
	evidenceKeeper  evidencekeeper.Keeper
	kavadistKeeper  kavadistkeeper.Keeper
	auctionKeeper   auctionkeeper.Keeper
	issuanceKeeper  issuancekeeper.Keeper
	bep3Keeper      bep3keeper.Keeper
	pricefeedKeeper pricefeedkeeper.Keeper
	swapKeeper      swapkeeper.Keeper
	cdpKeeper       cdpkeeper.Keeper
	committeeKeeper committeekeeper.Keeper
	hardKeeper      hardkeeper.Keeper

	// the module manager
	mm *module.Manager

	// simulation manager
	sm *module.SimulationManager

	// configurator
	configurator module.Configurator
}

func init() {
	userHomeDir, err := os.UserHomeDir()
	if err != nil {
		stdlog.Printf("Failed to get home dir %v", err)
	}

	DefaultNodeHome = filepath.Join(userHomeDir, ".kava")
}

// NewApp returns a reference to an initialized App.
func NewApp(
	logger tmlog.Logger,
	db dbm.DB,
	homePath string,
	traceStore io.Writer,
	encodingConfig kavaparams.EncodingConfig,
	options Options,
	baseAppOptions ...func(*baseapp.BaseApp),
) *App {

	appCodec := encodingConfig.Marshaler
	legacyAmino := encodingConfig.Amino
	interfaceRegistry := encodingConfig.InterfaceRegistry

	bApp := baseapp.NewBaseApp(appName, logger, db, encodingConfig.TxConfig.TxDecoder(), baseAppOptions...)
	bApp.SetCommitMultiStoreTracer(traceStore)
	bApp.SetVersion(version.Version)
	bApp.SetInterfaceRegistry(interfaceRegistry)

	keys := sdk.NewKVStoreKeys(
		authtypes.StoreKey, banktypes.StoreKey, stakingtypes.StoreKey,
		minttypes.StoreKey, distrtypes.StoreKey, slashingtypes.StoreKey,
		govtypes.StoreKey, paramstypes.StoreKey, evidencetypes.StoreKey,
<<<<<<< HEAD
		upgradetypes.StoreKey, kavadisttypes.StoreKey, issuancetypes.StoreKey,
		bep3types.StoreKey, pricefeedtypes.StoreKey, swaptypes.StoreKey,
		committeetypes.StoreKey, auctiontypes.StoreKey, hardtypes.StoreKey,
=======
		upgradetypes.StoreKey, kavadisttypes.StoreKey, auctiontypes.StoreKey,
		issuancetypes.StoreKey, bep3types.StoreKey, pricefeedtypes.StoreKey,
		swaptypes.StoreKey, cdptypes.StoreKey, committeetypes.StoreKey,
>>>>>>> 3ef831c8
	)
	tkeys := sdk.NewTransientStoreKeys(paramstypes.TStoreKey)

	var app = &App{
		BaseApp:           bApp,
		legacyAmino:       legacyAmino,
		appCodec:          appCodec,
		interfaceRegistry: interfaceRegistry,
		keys:              keys,
		tkeys:             tkeys,
	}

	// init params keeper and subspaces
	app.paramsKeeper = paramskeeper.NewKeeper(
		appCodec,
		legacyAmino,
		keys[paramstypes.StoreKey],
		tkeys[paramstypes.TStoreKey],
	)
	authSubspace := app.paramsKeeper.Subspace(authtypes.ModuleName)
	bankSubspace := app.paramsKeeper.Subspace(banktypes.ModuleName)
	stakingSubspace := app.paramsKeeper.Subspace(stakingtypes.ModuleName)
	mintSubspace := app.paramsKeeper.Subspace(minttypes.ModuleName)
	distrSubspace := app.paramsKeeper.Subspace(distrtypes.ModuleName)
	slashingSubspace := app.paramsKeeper.Subspace(slashingtypes.ModuleName)
	govSubspace := app.paramsKeeper.Subspace(govtypes.ModuleName).WithKeyTable(govtypes.ParamKeyTable())
	crisisSubspace := app.paramsKeeper.Subspace(crisistypes.ModuleName)
	kavadistSubspace := app.paramsKeeper.Subspace(kavadisttypes.ModuleName)
	auctionSubspace := app.paramsKeeper.Subspace(auctiontypes.ModuleName)
	issuanceSubspace := app.paramsKeeper.Subspace(issuancetypes.ModuleName)
	bep3Subspace := app.paramsKeeper.Subspace(bep3types.ModuleName)
	pricefeedSubspace := app.paramsKeeper.Subspace(pricefeedtypes.ModuleName)
	swapSubspace := app.paramsKeeper.Subspace(swaptypes.ModuleName)
<<<<<<< HEAD
	hardSubspace := app.paramsKeeper.Subspace(hardtypes.ModuleName)
=======
	cdpSubspace := app.paramsKeeper.Subspace(cdptypes.ModuleName)
>>>>>>> 3ef831c8

	bApp.SetParamStore(
		app.paramsKeeper.Subspace(baseapp.Paramspace).WithKeyTable(paramskeeper.ConsensusParamsKeyTable()),
	)

	// add keepers
	app.accountKeeper = authkeeper.NewAccountKeeper(
		appCodec,
		keys[authtypes.StoreKey],
		authSubspace,
		authtypes.ProtoBaseAccount,
		mAccPerms,
	)
	app.bankKeeper = bankkeeper.NewBaseKeeper(
		appCodec,
		keys[banktypes.StoreKey],
		app.accountKeeper,
		bankSubspace,
		app.ModuleAccountAddrs(),
	)
	app.stakingKeeper = stakingkeeper.NewKeeper(
		appCodec,
		keys[stakingtypes.StoreKey],
		app.accountKeeper,
		app.bankKeeper,
		stakingSubspace,
	)
	app.mintKeeper = mintkeeper.NewKeeper(
		appCodec,
		keys[minttypes.StoreKey],
		mintSubspace,
		&app.stakingKeeper,
		app.accountKeeper,
		app.bankKeeper,
		authtypes.FeeCollectorName,
	)
	app.distrKeeper = distrkeeper.NewKeeper(
		appCodec,
		keys[distrtypes.StoreKey],
		distrSubspace,
		app.accountKeeper,
		app.bankKeeper,
		&app.stakingKeeper,
		authtypes.FeeCollectorName,
		app.ModuleAccountAddrs(),
	)
	app.slashingKeeper = slashingkeeper.NewKeeper(
		appCodec,
		keys[slashingtypes.StoreKey],
		&app.stakingKeeper,
		slashingSubspace,
	)
	app.crisisKeeper = crisiskeeper.NewKeeper(
		crisisSubspace,
		options.InvariantCheckPeriod,
		app.bankKeeper,
		authtypes.FeeCollectorName,
	)
	app.upgradeKeeper = upgradekeeper.NewKeeper(
		options.SkipUpgradeHeights,
		keys[upgradetypes.StoreKey],
		appCodec,
		homePath,
		app.BaseApp,
	)
	app.evidenceKeeper = *evidencekeeper.NewKeeper(
		appCodec,
		keys[evidencetypes.StoreKey],
		&app.stakingKeeper,
		app.slashingKeeper,
	)
	// TODO No evidence router is added so all submit evidence msgs will fail. Should there be a router added?
	govRouter := govtypes.NewRouter()
	govRouter.
		AddRoute(govtypes.RouterKey, govtypes.ProposalHandler).
		AddRoute(paramproposal.RouterKey, params.NewParamChangeProposalHandler(app.paramsKeeper)).
		AddRoute(upgradetypes.RouterKey, upgrade.NewSoftwareUpgradeProposalHandler(app.upgradeKeeper)).
		AddRoute(distrtypes.RouterKey, distr.NewCommunityPoolSpendProposalHandler(app.distrKeeper)).AddRoute(kavadisttypes.RouterKey, kavadist.NewCommunityPoolMultiSpendProposalHandler(app.kavadistKeeper)).
		AddRoute(committeetypes.RouterKey, committee.NewProposalHandler(app.committeeKeeper))
	app.govKeeper = govkeeper.NewKeeper(
		appCodec,
		keys[govtypes.StoreKey],
		govSubspace,
		app.accountKeeper,
		app.bankKeeper,
		&app.stakingKeeper,
		govRouter,
	)

	app.kavadistKeeper = kavadistkeeper.NewKeeper(
		appCodec,
		keys[kavadisttypes.StoreKey],
		kavadistSubspace,
		app.bankKeeper,
		app.accountKeeper,
		app.distrKeeper,
		app.ModuleAccountAddrs(),
	)
	app.auctionKeeper = auctionkeeper.NewKeeper(
		appCodec,
		keys[auctiontypes.StoreKey],
		auctionSubspace,
		app.bankKeeper,
		app.accountKeeper,
	)
	app.issuanceKeeper = issuancekeeper.NewKeeper(
		appCodec,
		keys[issuancetypes.StoreKey],
		issuanceSubspace,
		app.accountKeeper,
		app.bankKeeper,
	)
	app.bep3Keeper = bep3keeper.NewKeeper(
		appCodec,
		keys[bep3types.StoreKey],
		app.bankKeeper,
		app.accountKeeper,
		bep3Subspace,
		app.ModuleAccountAddrs(),
	)
	app.pricefeedKeeper = pricefeedkeeper.NewKeeper(
		appCodec,
		keys[pricefeedtypes.StoreKey],
		pricefeedSubspace,
	)
	app.swapKeeper = swapkeeper.NewKeeper(
		appCodec,
		keys[swaptypes.StoreKey],
		swapSubspace,
		app.accountKeeper,
		app.bankKeeper,
	)
<<<<<<< HEAD
	app.auctionKeeper = auctionkeeper.NewKeeper(
=======
	app.cdpKeeper = cdpkeeper.NewKeeper(
>>>>>>> 3ef831c8
		appCodec,
		keys[cdptypes.StoreKey],
		cdpSubspace,
		app.pricefeedKeeper,
		app.auctionKeeper,
		app.bankKeeper,
		app.accountKeeper,
		mAccPerms,
	)
<<<<<<< HEAD
	hardKeeper := hardkeeper.NewKeeper(
		appCodec,
		keys[hardtypes.StoreKey],
		hardSubspace,
		app.accountKeeper,
		app.bankKeeper,
		app.pricefeedKeeper,
		app.auctionKeeper,
	)
=======
>>>>>>> 3ef831c8

	// create committee keeper with router
	committeeGovRouter := govtypes.NewRouter()
	committeeGovRouter.
		AddRoute(govtypes.RouterKey, govtypes.ProposalHandler).
		AddRoute(paramproposal.RouterKey, params.NewParamChangeProposalHandler(app.paramsKeeper)).
		AddRoute(distrtypes.RouterKey, distr.NewCommunityPoolSpendProposalHandler(app.distrKeeper)).
		AddRoute(upgradetypes.RouterKey, upgrade.NewSoftwareUpgradeProposalHandler(app.upgradeKeeper))
	// Note: the committee proposal handler is not registered on the committee router. This means committees cannot create or update other committees.
	// Adding the committee proposal handler to the router is possible but awkward as the handler depends on the keeper which depends on the handler.
	app.committeeKeeper = committeekeeper.NewKeeper(
		appCodec,
		keys[committeetypes.StoreKey],
		committeeGovRouter,
		app.paramsKeeper,
		app.accountKeeper,
		app.bankKeeper,
	)

	// register the staking hooks
	// NOTE: These keepers are passed by reference above, so they will contain these hooks.
	app.stakingKeeper = *(app.stakingKeeper.SetHooks(
		stakingtypes.NewMultiStakingHooks(app.distrKeeper.Hooks(), app.slashingKeeper.Hooks())))

	// TODO: Add swap hooks after incentive upgraded

<<<<<<< HEAD
	app.hardKeeper = *hardKeeper.SetHooks(hardtypes.NewMultiHARDHooks( /* TODO: app.incentiveKeeper.Hooks() */ ))
=======
	// TODO: Add app.incentiveKeeper.Hooks() to cdptypes.NewMultiCDPHooks()
	app.cdpKeeper = *(app.cdpKeeper.SetHooks(cdptypes.NewMultiCDPHooks()))
>>>>>>> 3ef831c8

	// create the module manager (Note: Any module instantiated in the module manager that is later modified
	// must be passed by reference here.)
	app.mm = module.NewManager(
		genutil.NewAppModule(app.accountKeeper, app.stakingKeeper, app.BaseApp.DeliverTx, encodingConfig.TxConfig),
		auth.NewAppModule(appCodec, app.accountKeeper, nil),
		vesting.NewAppModule(app.accountKeeper, app.bankKeeper),
		bank.NewAppModule(appCodec, app.bankKeeper, app.accountKeeper),
		crisis.NewAppModule(&app.crisisKeeper, options.SkipGenesisInvariants),
		gov.NewAppModule(appCodec, app.govKeeper, app.accountKeeper, app.bankKeeper),
		mint.NewAppModule(appCodec, app.mintKeeper, app.accountKeeper),
		slashing.NewAppModule(appCodec, app.slashingKeeper, app.accountKeeper, app.bankKeeper, app.stakingKeeper),
		distr.NewAppModule(appCodec, app.distrKeeper, app.accountKeeper, app.bankKeeper, app.stakingKeeper),
		staking.NewAppModule(appCodec, app.stakingKeeper, app.accountKeeper, app.bankKeeper),
		upgrade.NewAppModule(app.upgradeKeeper),
		evidence.NewAppModule(app.evidenceKeeper),
		params.NewAppModule(app.paramsKeeper),
		kavadist.NewAppModule(app.kavadistKeeper, app.accountKeeper),
		auction.NewAppModule(app.auctionKeeper, app.accountKeeper, app.bankKeeper),
		issuance.NewAppModule(app.issuanceKeeper, app.accountKeeper, app.bankKeeper),
		bep3.NewAppModule(app.bep3Keeper, app.accountKeeper, app.bankKeeper),
		pricefeed.NewAppModule(app.pricefeedKeeper, app.accountKeeper),
		swap.NewAppModule(app.swapKeeper, app.accountKeeper),
		cdp.NewAppModule(app.cdpKeeper, app.accountKeeper, app.pricefeedKeeper, app.bankKeeper),
		committee.NewAppModule(app.committeeKeeper, app.accountKeeper),
		hard.NewAppModule(app.hardKeeper, app.accountKeeper, app.bankKeeper, app.pricefeedKeeper),
	)

	// During begin block slashing happens after distr.BeginBlocker so that
	// there is nothing left over in the validator fee pool, so as to keep the
	// CanWithdrawInvariant invariant.
	// Auction.BeginBlocker will close out expired auctions and pay debt back to cdp.
	// So it should be run before cdp.BeginBlocker which cancels out debt with stable and starts more auctions.
	app.mm.SetOrderBeginBlockers(
		upgradetypes.ModuleName,
		minttypes.ModuleName,
		distrtypes.ModuleName,
		slashingtypes.ModuleName,
		evidencetypes.ModuleName, // TODO why new evidence and staking begin blockers?
		stakingtypes.ModuleName,
		kavadisttypes.ModuleName,
		auctiontypes.ModuleName,
		issuancetypes.ModuleName,
		bep3types.ModuleName,
<<<<<<< HEAD
		hardtypes.ModuleName,
=======
		cdptypes.ModuleName,
		committeetypes.ModuleName,
>>>>>>> 3ef831c8
	)

	app.mm.SetOrderEndBlockers(
		crisistypes.ModuleName,
		govtypes.ModuleName,
		stakingtypes.ModuleName,
		pricefeedtypes.ModuleName,
	)

	app.mm.SetOrderInitGenesis( // TODO why the different order?
		authtypes.ModuleName, // loads all accounts - should run before any module with a module account
		banktypes.ModuleName,
		distrtypes.ModuleName,
		stakingtypes.ModuleName,
		slashingtypes.ModuleName,
		govtypes.ModuleName,
		minttypes.ModuleName,
		genutiltypes.ModuleName, // genutils must occur after staking so that pools are properly initialized with tokens from genesis accounts.
		evidencetypes.ModuleName,
<<<<<<< HEAD
		pricefeedtypes.ModuleName,
		auctiontypes.ModuleName,
		hardtypes.ModuleName,
=======
>>>>>>> 3ef831c8
		kavadisttypes.ModuleName,
		auctiontypes.ModuleName,
		issuancetypes.ModuleName,
		bep3types.ModuleName,
		pricefeedtypes.ModuleName,
		swaptypes.ModuleName,
		cdptypes.ModuleName,
		committeetypes.ModuleName,
		crisistypes.ModuleName, // runs the invariants at genesis - should run after other modules
	)

	app.mm.RegisterInvariants(&app.crisisKeeper)
	app.mm.RegisterRoutes(app.Router(), app.QueryRouter(), encodingConfig.Amino)

	app.configurator = module.NewConfigurator(app.appCodec, app.MsgServiceRouter(), app.GRPCQueryRouter())
	app.mm.RegisterServices(app.configurator)

	// create the simulation manager and define the order of the modules for deterministic simulations
	//
	// NOTE: This is not required for apps that don't use the simulator for fuzz testing
	// transactions.
	// TODO
	// app.sm = module.NewSimulationManager(
	// 	auth.NewAppModule(app.accountKeeper),
	// 	bank.NewAppModule(app.bankKeeper, app.accountKeeper),
	// 	gov.NewAppModule(app.govKeeper, app.accountKeeper, app.accountKeeper, app.bankKeeper),
	// 	mint.NewAppModule(app.mintKeeper),
	// 	distr.NewAppModule(app.distrKeeper, app.accountKeeper, app.accountKeeper, app.bankKeeper, app.stakingKeeper),
	// 	staking.NewAppModule(app.stakingKeeper, app.accountKeeper, app.accountKeeper, app.bankKeeper),
	// 	slashing.NewAppModule(app.slashingKeeper, app.accountKeeper, app.stakingKeeper),
	// )
	// app.sm.RegisterStoreDecoders()

	// initialize stores
	app.MountKVStores(keys)
	app.MountTransientStores(tkeys)
	// TODO mount memory stores

	// initialize the app
	var fetchers []ante.AddressFetcher // TODO add bep3 authorized addresses
	if options.MempoolEnableAuth {
		fetchers = append(fetchers,
			func(sdk.Context) []sdk.AccAddress { return options.MempoolAuthAddresses },
			app.bep3Keeper.GetAuthorizedAddresses,
			app.pricefeedKeeper.GetAuthorizedAddresses,
		)
	}
	antehandler, err := ante.NewAnteHandler(
		app.accountKeeper,
		app.bankKeeper,
		nil,
		encodingConfig.TxConfig.SignModeHandler(),
		authante.DefaultSigVerificationGasConsumer,
		fetchers...,
	)
	if err != nil {
		panic(fmt.Sprintf("failed to create antehandler: %s", err))
	}

	app.SetAnteHandler(antehandler)
	app.SetInitChainer(app.InitChainer)
	app.SetBeginBlocker(app.BeginBlocker)
	app.SetEndBlocker(app.EndBlocker)

	// load store
	if !options.SkipLoadLatest {
		if err := app.LoadLatestVersion(); err != nil {
			panic(fmt.Sprintf("failed to load latest version: %s", err))
		}
	}

	return app
}

// BeginBlocker contains app specific logic for the BeginBlock abci call.
func (app *App) BeginBlocker(ctx sdk.Context, req abci.RequestBeginBlock) abci.ResponseBeginBlock {
	return app.mm.BeginBlock(ctx, req)
}

// EndBlocker contains app specific logic for the EndBlock abci call.
func (app *App) EndBlocker(ctx sdk.Context, req abci.RequestEndBlock) abci.ResponseEndBlock {
	return app.mm.EndBlock(ctx, req)
}

// InitChainer contains app specific logic for the InitChain abci call.
func (app *App) InitChainer(ctx sdk.Context, req abci.RequestInitChain) abci.ResponseInitChain {
	var genesisState GenesisState
	if err := tmjson.Unmarshal(req.AppStateBytes, &genesisState); err != nil {
		panic(err)
	}

	// TODO: upgrade keeper version map?
	// app.UpgradeKeeper.SetModuleVersionMap(ctx, app.mm.GetVersionMap())
	return app.mm.InitGenesis(ctx, app.appCodec, genesisState)
}

// LoadHeight loads the app state for a particular height.
func (app *App) LoadHeight(height int64) error {
	return app.LoadVersion(height)
}

// ModuleAccountAddrs returns all the app's module account addresses.
func (app *App) ModuleAccountAddrs() map[string]bool {
	modAccAddrs := make(map[string]bool)
	for acc := range mAccPerms {
		modAccAddrs[authtypes.NewModuleAddress(acc).String()] = true
	}

	return modAccAddrs
}

// InterfaceRegistry returns the app's InterfaceRegistry.
func (app *App) InterfaceRegistry() types.InterfaceRegistry {
	return app.interfaceRegistry
}

// SimulationManager implements the SimulationApp interface.
func (app *App) SimulationManager() *module.SimulationManager {
	return app.sm
}

// RegisterAPIRoutes registers all application module routes with the provided API server.
func (app *App) RegisterAPIRoutes(apiSvr *api.Server, apiConfig config.APIConfig) {
	clientCtx := apiSvr.ClientCtx

	// Register legacy REST routes
	rpc.RegisterRoutes(clientCtx, apiSvr.Router)
	authrest.RegisterTxRoutes(clientCtx, apiSvr.Router)
	ModuleBasics.RegisterRESTRoutes(clientCtx, apiSvr.Router)
	RegisterLegacyTxRoutes(clientCtx, apiSvr.Router)

	// Register GRPC Gateway routes
	tmservice.RegisterGRPCGatewayRoutes(clientCtx, apiSvr.GRPCGatewayRouter)
	authtx.RegisterGRPCGatewayRoutes(clientCtx, apiSvr.GRPCGatewayRouter)
	ModuleBasics.RegisterGRPCGatewayRoutes(clientCtx, apiSvr.GRPCGatewayRouter)

	// register swagger API from root so that other applications can override easily
	if apiConfig.Swagger {
		// TODO where should old and new swagger docs be served? Should files be embedded in the binary?
		panic("TODO: register swagger in app")
	}
}

// RegisterTxService implements the Application.RegisterTxService method.
// It registers transaction related endpoints on the app's grpc server.
func (app *App) RegisterTxService(clientCtx client.Context) {
	authtx.RegisterTxService(app.BaseApp.GRPCQueryRouter(), clientCtx, app.BaseApp.Simulate, app.interfaceRegistry)
}

// RegisterTendermintService implements the Application.RegisterTendermintService method.
// It registers the standard tendermint grpc endpoints on the app's grpc server.
func (app *App) RegisterTendermintService(clientCtx client.Context) {
	tmservice.RegisterTendermintService(app.BaseApp.GRPCQueryRouter(), clientCtx, app.interfaceRegistry)
}

// GetMaccPerms returns a mapping of the application's module account permissions.
func GetMaccPerms() map[string][]string {
	perms := make(map[string][]string)
	for k, v := range mAccPerms {
		perms[k] = v
	}
	return perms
}<|MERGE_RESOLUTION|>--- conflicted
+++ resolved
@@ -79,13 +79,12 @@
 	cdpkeeper "github.com/kava-labs/kava/x/cdp/keeper"
 	cdptypes "github.com/kava-labs/kava/x/cdp/types"
 	"github.com/kava-labs/kava/x/committee"
-<<<<<<< HEAD
-	"github.com/kava-labs/kava/x/hard"
-=======
 	committeeclient "github.com/kava-labs/kava/x/committee/client"
 	committeekeeper "github.com/kava-labs/kava/x/committee/keeper"
 	committeetypes "github.com/kava-labs/kava/x/committee/types"
->>>>>>> 3ef831c8
+	"github.com/kava-labs/kava/x/hard"
+	hardkeeper "github.com/kava-labs/kava/x/hard/keeper"
+	hardtypes "github.com/kava-labs/kava/x/hard/types"
 	issuance "github.com/kava-labs/kava/x/issuance"
 	issuancekeeper "github.com/kava-labs/kava/x/issuance/keeper"
 	issuancetypes "github.com/kava-labs/kava/x/issuance/types"
@@ -99,15 +98,6 @@
 	"github.com/kava-labs/kava/x/swap"
 	swapkeeper "github.com/kava-labs/kava/x/swap/keeper"
 	swaptypes "github.com/kava-labs/kava/x/swap/types"
-<<<<<<< HEAD
-
-	// committeeclient "github.com/kava-labs/kava/x/committee/client"
-	committeekeeper "github.com/kava-labs/kava/x/committee/keeper"
-	committeetypes "github.com/kava-labs/kava/x/committee/types"
-	hardkeeper "github.com/kava-labs/kava/x/hard/keeper"
-	hardtypes "github.com/kava-labs/kava/x/hard/types"
-=======
->>>>>>> 3ef831c8
 )
 
 const (
@@ -149,8 +139,8 @@
 		pricefeed.AppModuleBasic{},
 		swap.AppModuleBasic{},
 		cdp.AppModuleBasic{},
+		hard.AppModuleBasic{},
 		committee.AppModuleBasic{},
-		hard.AppModuleBasic{},
 	)
 
 	// module account permissions
@@ -167,10 +157,10 @@
 		auctiontypes.ModuleName:         nil,
 		issuancetypes.ModuleAccountName: {authtypes.Minter, authtypes.Burner},
 		bep3types.ModuleName:            {authtypes.Burner, authtypes.Minter},
-		hardtypes.ModuleAccountName:     {authtypes.Minter},
 		swaptypes.ModuleName:            nil,
 		cdptypes.ModuleName:             {authtypes.Minter, authtypes.Burner},
 		cdptypes.LiquidatorMacc:         {authtypes.Minter, authtypes.Burner},
+		hardtypes.ModuleAccountName:     {authtypes.Minter},
 	}
 )
 
@@ -221,8 +211,8 @@
 	pricefeedKeeper pricefeedkeeper.Keeper
 	swapKeeper      swapkeeper.Keeper
 	cdpKeeper       cdpkeeper.Keeper
+	hardKeeper      hardkeeper.Keeper
 	committeeKeeper committeekeeper.Keeper
-	hardKeeper      hardkeeper.Keeper
 
 	// the module manager
 	mm *module.Manager
@@ -267,15 +257,10 @@
 		authtypes.StoreKey, banktypes.StoreKey, stakingtypes.StoreKey,
 		minttypes.StoreKey, distrtypes.StoreKey, slashingtypes.StoreKey,
 		govtypes.StoreKey, paramstypes.StoreKey, evidencetypes.StoreKey,
-<<<<<<< HEAD
-		upgradetypes.StoreKey, kavadisttypes.StoreKey, issuancetypes.StoreKey,
-		bep3types.StoreKey, pricefeedtypes.StoreKey, swaptypes.StoreKey,
-		committeetypes.StoreKey, auctiontypes.StoreKey, hardtypes.StoreKey,
-=======
 		upgradetypes.StoreKey, kavadisttypes.StoreKey, auctiontypes.StoreKey,
 		issuancetypes.StoreKey, bep3types.StoreKey, pricefeedtypes.StoreKey,
-		swaptypes.StoreKey, cdptypes.StoreKey, committeetypes.StoreKey,
->>>>>>> 3ef831c8
+		swaptypes.StoreKey, cdptypes.StoreKey, hardtypes.StoreKey,
+		committeetypes.StoreKey,
 	)
 	tkeys := sdk.NewTransientStoreKeys(paramstypes.TStoreKey)
 
@@ -309,11 +294,8 @@
 	bep3Subspace := app.paramsKeeper.Subspace(bep3types.ModuleName)
 	pricefeedSubspace := app.paramsKeeper.Subspace(pricefeedtypes.ModuleName)
 	swapSubspace := app.paramsKeeper.Subspace(swaptypes.ModuleName)
-<<<<<<< HEAD
+	cdpSubspace := app.paramsKeeper.Subspace(cdptypes.ModuleName)
 	hardSubspace := app.paramsKeeper.Subspace(hardtypes.ModuleName)
-=======
-	cdpSubspace := app.paramsKeeper.Subspace(cdptypes.ModuleName)
->>>>>>> 3ef831c8
 
 	bApp.SetParamStore(
 		app.paramsKeeper.Subspace(baseapp.Paramspace).WithKeyTable(paramskeeper.ConsensusParamsKeyTable()),
@@ -446,11 +428,7 @@
 		app.accountKeeper,
 		app.bankKeeper,
 	)
-<<<<<<< HEAD
-	app.auctionKeeper = auctionkeeper.NewKeeper(
-=======
-	app.cdpKeeper = cdpkeeper.NewKeeper(
->>>>>>> 3ef831c8
+	cdpKeeper := cdpkeeper.NewKeeper(
 		appCodec,
 		keys[cdptypes.StoreKey],
 		cdpSubspace,
@@ -460,7 +438,6 @@
 		app.accountKeeper,
 		mAccPerms,
 	)
-<<<<<<< HEAD
 	hardKeeper := hardkeeper.NewKeeper(
 		appCodec,
 		keys[hardtypes.StoreKey],
@@ -470,8 +447,6 @@
 		app.pricefeedKeeper,
 		app.auctionKeeper,
 	)
-=======
->>>>>>> 3ef831c8
 
 	// create committee keeper with router
 	committeeGovRouter := govtypes.NewRouter()
@@ -498,12 +473,10 @@
 
 	// TODO: Add swap hooks after incentive upgraded
 
-<<<<<<< HEAD
-	app.hardKeeper = *hardKeeper.SetHooks(hardtypes.NewMultiHARDHooks( /* TODO: app.incentiveKeeper.Hooks() */ ))
-=======
 	// TODO: Add app.incentiveKeeper.Hooks() to cdptypes.NewMultiCDPHooks()
-	app.cdpKeeper = *(app.cdpKeeper.SetHooks(cdptypes.NewMultiCDPHooks()))
->>>>>>> 3ef831c8
+	app.cdpKeeper = *cdpKeeper.SetHooks(cdptypes.NewMultiCDPHooks())
+	// TODO: app.incentiveKeeper.Hooks() to hardtypes.NewMultiHARDHooks()
+	app.hardKeeper = *hardKeeper.SetHooks(hardtypes.NewMultiHARDHooks())
 
 	// create the module manager (Note: Any module instantiated in the module manager that is later modified
 	// must be passed by reference here.)
@@ -548,12 +521,9 @@
 		auctiontypes.ModuleName,
 		issuancetypes.ModuleName,
 		bep3types.ModuleName,
-<<<<<<< HEAD
+		cdptypes.ModuleName,
 		hardtypes.ModuleName,
-=======
-		cdptypes.ModuleName,
 		committeetypes.ModuleName,
->>>>>>> 3ef831c8
 	)
 
 	app.mm.SetOrderEndBlockers(
@@ -573,12 +543,6 @@
 		minttypes.ModuleName,
 		genutiltypes.ModuleName, // genutils must occur after staking so that pools are properly initialized with tokens from genesis accounts.
 		evidencetypes.ModuleName,
-<<<<<<< HEAD
-		pricefeedtypes.ModuleName,
-		auctiontypes.ModuleName,
-		hardtypes.ModuleName,
-=======
->>>>>>> 3ef831c8
 		kavadisttypes.ModuleName,
 		auctiontypes.ModuleName,
 		issuancetypes.ModuleName,
@@ -586,6 +550,7 @@
 		pricefeedtypes.ModuleName,
 		swaptypes.ModuleName,
 		cdptypes.ModuleName,
+		hardtypes.ModuleName,
 		committeetypes.ModuleName,
 		crisistypes.ModuleName, // runs the invariants at genesis - should run after other modules
 	)
