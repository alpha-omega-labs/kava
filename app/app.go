--- conflicted
+++ resolved
@@ -192,11 +192,7 @@
 		savings.AppModuleBasic{},
 		validatorvesting.AppModuleBasic{},
 		evmutil.AppModuleBasic{},
-<<<<<<< HEAD
-		bridge.AppModuleBasic{},
 		liquid.AppModuleBasic{},
-=======
->>>>>>> 0c7e357f
 		earn.AppModuleBasic{},
 	)
 
@@ -222,13 +218,8 @@
 		cdptypes.LiquidatorMacc:         {authtypes.Minter, authtypes.Burner},
 		hardtypes.ModuleAccountName:     {authtypes.Minter},
 		savingstypes.ModuleAccountName:  nil,
-<<<<<<< HEAD
-		bridgetypes.ModuleName:          {authtypes.Minter, authtypes.Burner},
 		liquidtypes.ModuleAccountName:   {authtypes.Minter, authtypes.Burner},
 		earntypes.ModuleAccountName:     nil,
-=======
-		earntypes.ModuleName:            nil,
->>>>>>> 0c7e357f
 	}
 )
 
@@ -351,11 +342,7 @@
 		issuancetypes.StoreKey, bep3types.StoreKey, pricefeedtypes.StoreKey,
 		swaptypes.StoreKey, cdptypes.StoreKey, hardtypes.StoreKey,
 		committeetypes.StoreKey, incentivetypes.StoreKey, evmutiltypes.StoreKey,
-<<<<<<< HEAD
-		savingstypes.StoreKey, bridgetypes.StoreKey, liquidtypes.StoreKey, earntypes.StoreKey,
-=======
-		savingstypes.StoreKey, earntypes.StoreKey,
->>>>>>> 0c7e357f
+		savingstypes.StoreKey, liquidtypes.StoreKey, earntypes.StoreKey,
 	)
 	tkeys := sdk.NewTransientStoreKeys(paramstypes.TStoreKey, evmtypes.TransientKey)
 	memKeys := sdk.NewMemoryStoreKeys(capabilitytypes.MemStoreKey)
@@ -716,11 +703,7 @@
 		incentive.NewAppModule(app.incentiveKeeper, app.accountKeeper, app.bankKeeper, app.cdpKeeper),
 		evmutil.NewAppModule(app.evmutilKeeper, app.bankKeeper),
 		savings.NewAppModule(app.savingsKeeper, app.accountKeeper, app.bankKeeper),
-<<<<<<< HEAD
-		bridge.NewAppModule(app.bridgeKeeper, app.accountKeeper),
 		liquid.NewAppModule(app.liquidKeeper, app.accountKeeper, app.bankKeeper, app.stakingKeeper),
-=======
->>>>>>> 0c7e357f
 		earn.NewAppModule(app.earnKeeper, app.accountKeeper, app.bankKeeper),
 	)
 
@@ -768,11 +751,7 @@
 		authz.ModuleName,
 		evmutiltypes.ModuleName,
 		savingstypes.ModuleName,
-<<<<<<< HEAD
-		bridgetypes.ModuleName,
 		liquidtypes.ModuleName,
-=======
->>>>>>> 0c7e357f
 		earntypes.ModuleName,
 	)
 
@@ -812,11 +791,7 @@
 		authz.ModuleName,
 		evmutiltypes.ModuleName,
 		savingstypes.ModuleName,
-<<<<<<< HEAD
-		bridgetypes.ModuleName,
 		liquidtypes.ModuleName,
-=======
->>>>>>> 0c7e357f
 		earntypes.ModuleName,
 	)
 
