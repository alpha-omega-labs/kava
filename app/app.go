package app

import (
	"fmt"
	"io"

	"github.com/cosmos/cosmos-sdk/baseapp"
	"github.com/cosmos/cosmos-sdk/client"
	"github.com/cosmos/cosmos-sdk/client/grpc/tmservice"
	"github.com/cosmos/cosmos-sdk/client/rpc"
	"github.com/cosmos/cosmos-sdk/codec"
	"github.com/cosmos/cosmos-sdk/codec/types"
	"github.com/cosmos/cosmos-sdk/server/api"
	"github.com/cosmos/cosmos-sdk/server/config"
	servertypes "github.com/cosmos/cosmos-sdk/server/types"
	sdk "github.com/cosmos/cosmos-sdk/types"
	"github.com/cosmos/cosmos-sdk/types/module"
	"github.com/cosmos/cosmos-sdk/version"
	"github.com/cosmos/cosmos-sdk/x/auth"
	authante "github.com/cosmos/cosmos-sdk/x/auth/ante"
	authrest "github.com/cosmos/cosmos-sdk/x/auth/client/rest"
	authkeeper "github.com/cosmos/cosmos-sdk/x/auth/keeper"
	authtx "github.com/cosmos/cosmos-sdk/x/auth/tx"
	authtypes "github.com/cosmos/cosmos-sdk/x/auth/types"
	"github.com/cosmos/cosmos-sdk/x/auth/vesting"
	"github.com/cosmos/cosmos-sdk/x/bank"
	bankkeeper "github.com/cosmos/cosmos-sdk/x/bank/keeper"
	banktypes "github.com/cosmos/cosmos-sdk/x/bank/types"
	"github.com/cosmos/cosmos-sdk/x/crisis"
	crisiskeeper "github.com/cosmos/cosmos-sdk/x/crisis/keeper"
	crisistypes "github.com/cosmos/cosmos-sdk/x/crisis/types"
	distr "github.com/cosmos/cosmos-sdk/x/distribution"
	distrclient "github.com/cosmos/cosmos-sdk/x/distribution/client"
	distrkeeper "github.com/cosmos/cosmos-sdk/x/distribution/keeper"
	distrtypes "github.com/cosmos/cosmos-sdk/x/distribution/types"
	"github.com/cosmos/cosmos-sdk/x/evidence"
	evidencekeeper "github.com/cosmos/cosmos-sdk/x/evidence/keeper"
	evidencetypes "github.com/cosmos/cosmos-sdk/x/evidence/types"
	"github.com/cosmos/cosmos-sdk/x/genutil"
	genutiltypes "github.com/cosmos/cosmos-sdk/x/genutil/types"
	"github.com/cosmos/cosmos-sdk/x/gov"
	govkeeper "github.com/cosmos/cosmos-sdk/x/gov/keeper"
	govtypes "github.com/cosmos/cosmos-sdk/x/gov/types"
	"github.com/cosmos/cosmos-sdk/x/mint"
	mintkeeper "github.com/cosmos/cosmos-sdk/x/mint/keeper"
	minttypes "github.com/cosmos/cosmos-sdk/x/mint/types"
	"github.com/cosmos/cosmos-sdk/x/params"
	paramsclient "github.com/cosmos/cosmos-sdk/x/params/client"
	paramskeeper "github.com/cosmos/cosmos-sdk/x/params/keeper"
	paramstypes "github.com/cosmos/cosmos-sdk/x/params/types"
	paramproposal "github.com/cosmos/cosmos-sdk/x/params/types/proposal"
	"github.com/cosmos/cosmos-sdk/x/slashing"
	slashingkeeper "github.com/cosmos/cosmos-sdk/x/slashing/keeper"
	slashingtypes "github.com/cosmos/cosmos-sdk/x/slashing/types"
	"github.com/cosmos/cosmos-sdk/x/staking"
	stakingkeeper "github.com/cosmos/cosmos-sdk/x/staking/keeper"
	stakingtypes "github.com/cosmos/cosmos-sdk/x/staking/types"
	abci "github.com/tendermint/tendermint/abci/types"
	tmjson "github.com/tendermint/tendermint/libs/json"
	tmlog "github.com/tendermint/tendermint/libs/log"
	dbm "github.com/tendermint/tm-db"

	"github.com/kava-labs/kava/app/ante"
	kavaparams "github.com/kava-labs/kava/app/params"
<<<<<<< HEAD
	"github.com/kava-labs/kava/x/bep3"
	bep3keeper "github.com/kava-labs/kava/x/bep3/keeper"
	bep3types "github.com/kava-labs/kava/x/bep3/types"

=======
	issuance "github.com/kava-labs/kava/x/issuance"
	issuancekeeper "github.com/kava-labs/kava/x/issuance/keeper"
	issuancetypes "github.com/kava-labs/kava/x/issuance/types"
>>>>>>> 5dfc159c
	"github.com/kava-labs/kava/x/kavadist"
	kavadistclient "github.com/kava-labs/kava/x/kavadist/client"
	kavadistkeeper "github.com/kava-labs/kava/x/kavadist/keeper"
	kavadisttypes "github.com/kava-labs/kava/x/kavadist/types"
	pricefeed "github.com/kava-labs/kava/x/pricefeed"
	pricefeedkeeper "github.com/kava-labs/kava/x/pricefeed/keeper"
	pricefeedtypes "github.com/kava-labs/kava/x/pricefeed/types"
	"github.com/kava-labs/kava/x/swap"
	swapkeeper "github.com/kava-labs/kava/x/swap/keeper"
	swaptypes "github.com/kava-labs/kava/x/swap/types"
)

const (
	appName = "kava"
)

var (

	// ModuleBasics manages simple versions of full app modules.
	// It's used for things such as codec registration and genesis file verification.
	ModuleBasics = module.NewBasicManager(
		genutil.AppModuleBasic{},
		auth.AppModuleBasic{},
		bank.AppModuleBasic{},
		staking.AppModuleBasic{},
		mint.AppModuleBasic{},
		distr.AppModuleBasic{},
		gov.NewAppModuleBasic(
			paramsclient.ProposalHandler,
			distrclient.ProposalHandler,
			kavadistclient.ProposalHandler,
		),
		params.AppModuleBasic{},
		crisis.AppModuleBasic{},
		slashing.AppModuleBasic{},
		evidence.AppModuleBasic{},
		vesting.AppModuleBasic{},
		bep3.AppModuleBasic{},
		kavadist.AppModuleBasic{},
		issuance.AppModuleBasic{},
		pricefeed.AppModuleBasic{},
		swap.AppModuleBasic{},
	)

	// module account permissions
	// If these are changed, the permissions stored in accounts
	// must also be migrated during a chain upgrade.
	mAccPerms = map[string][]string{
<<<<<<< HEAD
		authtypes.FeeCollectorName:     nil,
		distrtypes.ModuleName:          nil,
		minttypes.ModuleName:           {authtypes.Minter},
		stakingtypes.BondedPoolName:    {authtypes.Burner, authtypes.Staking},
		stakingtypes.NotBondedPoolName: {authtypes.Burner, authtypes.Staking},
		govtypes.ModuleName:            {authtypes.Burner},
		bep3types.ModuleName:           {authtypes.Burner, authtypes.Minter},
		kavadisttypes.KavaDistMacc:     {authtypes.Minter},
=======
		authtypes.FeeCollectorName:      nil,
		distrtypes.ModuleName:           nil,
		minttypes.ModuleName:            {authtypes.Minter},
		stakingtypes.BondedPoolName:     {authtypes.Burner, authtypes.Staking},
		stakingtypes.NotBondedPoolName:  {authtypes.Burner, authtypes.Staking},
		govtypes.ModuleName:             {authtypes.Burner},
		kavadisttypes.KavaDistMacc:      {authtypes.Minter},
		issuancetypes.ModuleAccountName: {authtypes.Minter, authtypes.Burner},
		swaptypes.ModuleName:            nil,
>>>>>>> 5dfc159c
	}
)

// Verify app interface at compile time
// var _ simapp.App = (*App)(nil) // TODO
var _ servertypes.Application = (*App)(nil)

// Options bundles several configuration params for an App.
// The zero value can be used as a sensible default.
type Options struct {
	SkipLoadLatest        bool
	SkipUpgradeHeights    map[int64]bool
	SkipGenesisInvariants bool
	InvariantCheckPeriod  uint
	MempoolEnableAuth     bool
	MempoolAuthAddresses  []sdk.AccAddress
}

// App is the Kava ABCI application.
type App struct {
	*baseapp.BaseApp

	// codec
	legacyAmino       *codec.LegacyAmino
	appCodec          codec.Codec
	interfaceRegistry types.InterfaceRegistry

	// keys to access the substores
	keys  map[string]*sdk.KVStoreKey
	tkeys map[string]*sdk.TransientStoreKey

	// keepers from all the modules
<<<<<<< HEAD
	accountKeeper  authkeeper.AccountKeeper
	bankKeeper     bankkeeper.Keeper
	stakingKeeper  stakingkeeper.Keeper
	slashingKeeper slashingkeeper.Keeper
	mintKeeper     mintkeeper.Keeper
	distrKeeper    distrkeeper.Keeper
	govKeeper      govkeeper.Keeper
	crisisKeeper   crisiskeeper.Keeper
	paramsKeeper   paramskeeper.Keeper
	evidenceKeeper evidencekeeper.Keeper
	bep3Keeper     bep3keeper.Keeper
	kavadistKeeper kavadistkeeper.Keeper
=======
	accountKeeper   authkeeper.AccountKeeper
	bankKeeper      bankkeeper.Keeper
	stakingKeeper   stakingkeeper.Keeper
	slashingKeeper  slashingkeeper.Keeper
	mintKeeper      mintkeeper.Keeper
	distrKeeper     distrkeeper.Keeper
	govKeeper       govkeeper.Keeper
	crisisKeeper    crisiskeeper.Keeper
	paramsKeeper    paramskeeper.Keeper
	evidenceKeeper  evidencekeeper.Keeper
	kavadistKeeper  kavadistkeeper.Keeper
	issuanceKeeper  issuancekeeper.Keeper
	pricefeedKeeper pricefeedkeeper.Keeper
	swapKeeper      swapkeeper.Keeper
>>>>>>> 5dfc159c

	// the module manager
	mm *module.Manager

	// simulation manager
	sm *module.SimulationManager

	// configurator
	configurator module.Configurator
}

// NewApp returns a reference to an initialized App.
func NewApp(logger tmlog.Logger, db dbm.DB, traceStore io.Writer, encodingConfig kavaparams.EncodingConfig, options Options, baseAppOptions ...func(*baseapp.BaseApp)) *App {

	appCodec := encodingConfig.Marshaler
	legacyAmino := encodingConfig.Amino
	interfaceRegistry := encodingConfig.InterfaceRegistry

	bApp := baseapp.NewBaseApp(appName, logger, db, encodingConfig.TxConfig.TxDecoder(), baseAppOptions...)
	bApp.SetCommitMultiStoreTracer(traceStore)
	bApp.SetVersion(version.Version)
	bApp.SetInterfaceRegistry(interfaceRegistry)

	keys := sdk.NewKVStoreKeys(
		authtypes.StoreKey, banktypes.StoreKey, stakingtypes.StoreKey,
		minttypes.StoreKey, distrtypes.StoreKey, slashingtypes.StoreKey,
		govtypes.StoreKey, paramstypes.StoreKey, evidencetypes.StoreKey,
<<<<<<< HEAD
		bep3types.StoreKey,
		kavadisttypes.StoreKey,
=======
		kavadisttypes.StoreKey, issuancetypes.StoreKey, pricefeedtypes.StoreKey,
		swaptypes.StoreKey,
>>>>>>> 5dfc159c
	)
	tkeys := sdk.NewTransientStoreKeys(paramstypes.TStoreKey)

	var app = &App{
		BaseApp:           bApp,
		legacyAmino:       legacyAmino,
		appCodec:          appCodec,
		interfaceRegistry: interfaceRegistry,
		keys:              keys,
		tkeys:             tkeys,
	}

	// init params keeper and subspaces
	app.paramsKeeper = paramskeeper.NewKeeper(
		appCodec,
		legacyAmino,
		keys[paramstypes.StoreKey],
		tkeys[paramstypes.TStoreKey],
	)
	authSubspace := app.paramsKeeper.Subspace(authtypes.ModuleName)
	bankSubspace := app.paramsKeeper.Subspace(banktypes.ModuleName)
	stakingSubspace := app.paramsKeeper.Subspace(stakingtypes.ModuleName)
	mintSubspace := app.paramsKeeper.Subspace(minttypes.ModuleName)
	distrSubspace := app.paramsKeeper.Subspace(distrtypes.ModuleName)
	slashingSubspace := app.paramsKeeper.Subspace(slashingtypes.ModuleName)
	govSubspace := app.paramsKeeper.Subspace(govtypes.ModuleName).WithKeyTable(govtypes.ParamKeyTable())
	crisisSubspace := app.paramsKeeper.Subspace(crisistypes.ModuleName)
	bep3Subspace := app.paramsKeeper.Subspace(bep3types.ModuleName)
	kavadistSubspace := app.paramsKeeper.Subspace(kavadisttypes.ModuleName)
	issuanceSubspace := app.paramsKeeper.Subspace(issuancetypes.ModuleName)
	pricefeedSubspace := app.paramsKeeper.Subspace(pricefeedtypes.ModuleName)
	swapSubspace := app.paramsKeeper.Subspace(swaptypes.ModuleName)

	bApp.SetParamStore(
		app.paramsKeeper.Subspace(baseapp.Paramspace).WithKeyTable(paramskeeper.ConsensusParamsKeyTable()),
	)

	// add keepers
	app.accountKeeper = authkeeper.NewAccountKeeper(
		appCodec,
		keys[authtypes.StoreKey],
		authSubspace,
		authtypes.ProtoBaseAccount,
		mAccPerms,
	)
	app.bankKeeper = bankkeeper.NewBaseKeeper(
		appCodec,
		keys[banktypes.StoreKey],
		app.accountKeeper,
		bankSubspace,
		app.ModuleAccountAddrs(),
	)
	app.stakingKeeper = stakingkeeper.NewKeeper(
		appCodec,
		keys[stakingtypes.StoreKey],
		app.accountKeeper,
		app.bankKeeper,
		stakingSubspace,
	)
	app.mintKeeper = mintkeeper.NewKeeper(
		appCodec,
		keys[minttypes.StoreKey],
		mintSubspace,
		&app.stakingKeeper,
		app.accountKeeper,
		app.bankKeeper,
		authtypes.FeeCollectorName,
	)
	app.distrKeeper = distrkeeper.NewKeeper(
		appCodec,
		keys[distrtypes.StoreKey],
		distrSubspace,
		app.accountKeeper,
		app.bankKeeper,
		&app.stakingKeeper,
		authtypes.FeeCollectorName,
		app.ModuleAccountAddrs(),
	)
	app.slashingKeeper = slashingkeeper.NewKeeper(
		appCodec,
		keys[slashingtypes.StoreKey],
		&app.stakingKeeper,
		slashingSubspace,
	)
	app.crisisKeeper = crisiskeeper.NewKeeper(
		crisisSubspace,
		options.InvariantCheckPeriod,
		app.bankKeeper,
		authtypes.FeeCollectorName,
	)
	app.evidenceKeeper = *evidencekeeper.NewKeeper(
		appCodec,
		keys[evidencetypes.StoreKey],
		&app.stakingKeeper,
		app.slashingKeeper,
	)
	// TODO No evidence router is added so all submit evidence msgs will fail. Should there be a router added?
	govRouter := govtypes.NewRouter()
	govRouter.
		AddRoute(govtypes.RouterKey, govtypes.ProposalHandler).
		AddRoute(paramproposal.RouterKey, params.NewParamChangeProposalHandler(app.paramsKeeper)).
		AddRoute(distrtypes.RouterKey, distr.NewCommunityPoolSpendProposalHandler(app.distrKeeper)).AddRoute(kavadisttypes.RouterKey, kavadist.NewCommunityPoolMultiSpendProposalHandler(app.kavadistKeeper))
	app.govKeeper = govkeeper.NewKeeper(
		appCodec,
		keys[govtypes.StoreKey],
		govSubspace,
		app.accountKeeper,
		app.bankKeeper,
		&app.stakingKeeper,
		govRouter,
	)

	app.bep3Keeper = bep3keeper.NewKeeper(
		appCodec,
		keys[bep3types.StoreKey],
		app.bankKeeper,
		app.accountKeeper,
		bep3Subspace,
		app.ModuleAccountAddrs(),
	)
	app.kavadistKeeper = kavadistkeeper.NewKeeper(
		appCodec,
		keys[kavadisttypes.StoreKey],
		kavadistSubspace,
		app.bankKeeper,
		app.accountKeeper,
		app.distrKeeper,
		app.ModuleAccountAddrs(),
	)
	app.issuanceKeeper = issuancekeeper.NewKeeper(
		appCodec,
		keys[issuancetypes.StoreKey],
		issuanceSubspace,
		app.accountKeeper,
		app.bankKeeper,
	)
	app.pricefeedKeeper = pricefeedkeeper.NewKeeper(
		appCodec,
		keys[pricefeedtypes.StoreKey],
		pricefeedSubspace,
	)
	app.swapKeeper = swapkeeper.NewKeeper(
		appCodec,
		keys[swaptypes.StoreKey],
		swapSubspace,
		app.accountKeeper,
		app.bankKeeper,
	)

	// register the staking hooks
	// NOTE: These keepers are passed by reference above, so they will contain these hooks.
	app.stakingKeeper = *(app.stakingKeeper.SetHooks(
		stakingtypes.NewMultiStakingHooks(app.distrKeeper.Hooks(), app.slashingKeeper.Hooks())))

	// TODO: Add swap hooks after incentive upgraded

	// create the module manager (Note: Any module instantiated in the module manager that is later modified
	// must be passed by reference here.)
	app.mm = module.NewManager(
		genutil.NewAppModule(app.accountKeeper, app.stakingKeeper, app.BaseApp.DeliverTx, encodingConfig.TxConfig),
		auth.NewAppModule(appCodec, app.accountKeeper, nil),
		vesting.NewAppModule(app.accountKeeper, app.bankKeeper),
		bank.NewAppModule(appCodec, app.bankKeeper, app.accountKeeper),
		crisis.NewAppModule(&app.crisisKeeper, options.SkipGenesisInvariants),
		gov.NewAppModule(appCodec, app.govKeeper, app.accountKeeper, app.bankKeeper),
		mint.NewAppModule(appCodec, app.mintKeeper, app.accountKeeper),
		slashing.NewAppModule(appCodec, app.slashingKeeper, app.accountKeeper, app.bankKeeper, app.stakingKeeper),
		distr.NewAppModule(appCodec, app.distrKeeper, app.accountKeeper, app.bankKeeper, app.stakingKeeper),
		staking.NewAppModule(appCodec, app.stakingKeeper, app.accountKeeper, app.bankKeeper),
		evidence.NewAppModule(app.evidenceKeeper),
		params.NewAppModule(app.paramsKeeper),
		bep3.NewAppModule(app.bep3Keeper, app.accountKeeper, app.bankKeeper),
		kavadist.NewAppModule(app.kavadistKeeper, app.accountKeeper),
		issuance.NewAppModule(app.issuanceKeeper, app.accountKeeper, app.bankKeeper),
		pricefeed.NewAppModule(app.pricefeedKeeper, app.accountKeeper),
		swap.NewAppModule(app.swapKeeper, app.accountKeeper),
	)

	// During begin block slashing happens after distr.BeginBlocker so that
	// there is nothing left over in the validator fee pool, so as to keep the
	// CanWithdrawInvariant invariant.
	// Auction.BeginBlocker will close out expired auctions and pay debt back to cdp.
	// So it should be run before cdp.BeginBlocker which cancels out debt with stable and starts more auctions.
	app.mm.SetOrderBeginBlockers(
		minttypes.ModuleName,
		distrtypes.ModuleName,
		slashingtypes.ModuleName,
		evidencetypes.ModuleName, // TODO why new evidence and staking begin blockers?
		stakingtypes.ModuleName,
<<<<<<< HEAD
		bep3types.ModuleName,
=======
		kavadisttypes.ModuleName,
		issuancetypes.ModuleName,
>>>>>>> 5dfc159c
	)

	app.mm.SetOrderEndBlockers(
		crisistypes.ModuleName,
		govtypes.ModuleName,
		stakingtypes.ModuleName,
		pricefeedtypes.ModuleName,
	)

	app.mm.SetOrderInitGenesis( // TODO why the different order?
		authtypes.ModuleName, // loads all accounts - should run before any module with a module account
		banktypes.ModuleName,
		distrtypes.ModuleName,
		stakingtypes.ModuleName,
		slashingtypes.ModuleName,
		govtypes.ModuleName,
		minttypes.ModuleName,
		crisistypes.ModuleName,  // runs the invariants at genesis - should run after other modules
		genutiltypes.ModuleName, // genutils must occur after staking so that pools are properly initialized with tokens from genesis accounts.
		evidencetypes.ModuleName,
		bep3types.ModuleName,
		kavadisttypes.ModuleName,
		issuancetypes.ModuleName,
		pricefeedtypes.ModuleName,
		swaptypes.ModuleName,
	)

	app.mm.RegisterInvariants(&app.crisisKeeper)
	app.mm.RegisterRoutes(app.Router(), app.QueryRouter(), encodingConfig.Amino)

	app.configurator = module.NewConfigurator(app.appCodec, app.MsgServiceRouter(), app.GRPCQueryRouter())
	app.mm.RegisterServices(app.configurator)

	// create the simulation manager and define the order of the modules for deterministic simulations
	//
	// NOTE: This is not required for apps that don't use the simulator for fuzz testing
	// transactions.
	// TODO
	// app.sm = module.NewSimulationManager(
	// 	auth.NewAppModule(app.accountKeeper),
	// 	bank.NewAppModule(app.bankKeeper, app.accountKeeper),
	// 	gov.NewAppModule(app.govKeeper, app.accountKeeper, app.accountKeeper, app.bankKeeper),
	// 	mint.NewAppModule(app.mintKeeper),
	// 	distr.NewAppModule(app.distrKeeper, app.accountKeeper, app.accountKeeper, app.bankKeeper, app.stakingKeeper),
	// 	staking.NewAppModule(app.stakingKeeper, app.accountKeeper, app.accountKeeper, app.bankKeeper),
	// 	slashing.NewAppModule(app.slashingKeeper, app.accountKeeper, app.stakingKeeper),
	// )
	// app.sm.RegisterStoreDecoders()

	// initialize stores
	app.MountKVStores(keys)
	app.MountTransientStores(tkeys)
	// TODO mount memory stores

	// initialize the app
	var fetchers []ante.AddressFetcher // TODO add bep3 authorized addresses
	if options.MempoolEnableAuth {
		fetchers = append(fetchers,
			func(sdk.Context) []sdk.AccAddress { return options.MempoolAuthAddresses },
			app.pricefeedKeeper.GetAuthorizedAddresses,
		)
	}
	antehandler, err := ante.NewAnteHandler(
		app.accountKeeper,
		app.bankKeeper,
		nil,
		encodingConfig.TxConfig.SignModeHandler(),
		authante.DefaultSigVerificationGasConsumer,
		fetchers...,
	)
	if err != nil {
		panic(fmt.Sprintf("failed to create antehandler: %s", err))
	}

	app.SetAnteHandler(antehandler)
	app.SetInitChainer(app.InitChainer)
	app.SetBeginBlocker(app.BeginBlocker)
	app.SetEndBlocker(app.EndBlocker)

	// load store
	if !options.SkipLoadLatest {
		if err := app.LoadLatestVersion(); err != nil {
			panic(fmt.Sprintf("failed to load latest version: %s", err))
		}
	}

	return app
}

// BeginBlocker contains app specific logic for the BeginBlock abci call.
func (app *App) BeginBlocker(ctx sdk.Context, req abci.RequestBeginBlock) abci.ResponseBeginBlock {
	return app.mm.BeginBlock(ctx, req)
}

// EndBlocker contains app specific logic for the EndBlock abci call.
func (app *App) EndBlocker(ctx sdk.Context, req abci.RequestEndBlock) abci.ResponseEndBlock {
	return app.mm.EndBlock(ctx, req)
}

// InitChainer contains app specific logic for the InitChain abci call.
func (app *App) InitChainer(ctx sdk.Context, req abci.RequestInitChain) abci.ResponseInitChain {
	var genesisState GenesisState
	if err := tmjson.Unmarshal(req.AppStateBytes, &genesisState); err != nil {
		panic(err)
	}

	// TODO: upgrade keeper version map?
	// app.UpgradeKeeper.SetModuleVersionMap(ctx, app.mm.GetVersionMap())
	return app.mm.InitGenesis(ctx, app.appCodec, genesisState)
}

// LoadHeight loads the app state for a particular height.
func (app *App) LoadHeight(height int64) error {
	return app.LoadVersion(height)
}

// ModuleAccountAddrs returns all the app's module account addresses.
func (app *App) ModuleAccountAddrs() map[string]bool {
	modAccAddrs := make(map[string]bool)
	for acc := range mAccPerms {
		modAccAddrs[authtypes.NewModuleAddress(acc).String()] = true
	}

	return modAccAddrs
}

// InterfaceRegistry returns the app's InterfaceRegistry.
func (app *App) InterfaceRegistry() types.InterfaceRegistry {
	return app.interfaceRegistry
}

// SimulationManager implements the SimulationApp interface.
func (app *App) SimulationManager() *module.SimulationManager {
	return app.sm
}

// RegisterAPIRoutes registers all application module routes with the provided API server.
func (app *App) RegisterAPIRoutes(apiSvr *api.Server, apiConfig config.APIConfig) {
	clientCtx := apiSvr.ClientCtx

	// Register legacy REST routes
	rpc.RegisterRoutes(clientCtx, apiSvr.Router)
	authrest.RegisterTxRoutes(clientCtx, apiSvr.Router)
	ModuleBasics.RegisterRESTRoutes(clientCtx, apiSvr.Router)

	// Register GRPC Gateway routes
	tmservice.RegisterGRPCGatewayRoutes(clientCtx, apiSvr.GRPCGatewayRouter)
	authtx.RegisterGRPCGatewayRoutes(clientCtx, apiSvr.GRPCGatewayRouter)
	ModuleBasics.RegisterGRPCGatewayRoutes(clientCtx, apiSvr.GRPCGatewayRouter)

	// register swagger API from root so that other applications can override easily
	if apiConfig.Swagger {
		// TODO where should old and new swagger docs be served? Should files be embedded in the binary?
		panic("TODO: register swagger in app")
	}
}

// RegisterTxService implements the Application.RegisterTxService method.
// It registers transaction related endpoints on the app's grpc server.
func (app *App) RegisterTxService(clientCtx client.Context) {
	authtx.RegisterTxService(app.BaseApp.GRPCQueryRouter(), clientCtx, app.BaseApp.Simulate, app.interfaceRegistry)
}

// RegisterTendermintService implements the Application.RegisterTendermintService method.
// It registers the standard tendermint grpc endpoints on the app's grpc server.
func (app *App) RegisterTendermintService(clientCtx client.Context) {
	tmservice.RegisterTendermintService(app.BaseApp.GRPCQueryRouter(), clientCtx, app.interfaceRegistry)
}

// GetMaccPerms returns a mapping of the application's module account permissions.
func GetMaccPerms() map[string][]string {
	perms := make(map[string][]string)
	for k, v := range mAccPerms {
		perms[k] = v
	}
	return perms
}<|MERGE_RESOLUTION|>--- conflicted
+++ resolved
@@ -62,16 +62,12 @@
 
 	"github.com/kava-labs/kava/app/ante"
 	kavaparams "github.com/kava-labs/kava/app/params"
-<<<<<<< HEAD
 	"github.com/kava-labs/kava/x/bep3"
 	bep3keeper "github.com/kava-labs/kava/x/bep3/keeper"
 	bep3types "github.com/kava-labs/kava/x/bep3/types"
-
-=======
 	issuance "github.com/kava-labs/kava/x/issuance"
 	issuancekeeper "github.com/kava-labs/kava/x/issuance/keeper"
 	issuancetypes "github.com/kava-labs/kava/x/issuance/types"
->>>>>>> 5dfc159c
 	"github.com/kava-labs/kava/x/kavadist"
 	kavadistclient "github.com/kava-labs/kava/x/kavadist/client"
 	kavadistkeeper "github.com/kava-labs/kava/x/kavadist/keeper"
@@ -109,9 +105,9 @@
 		slashing.AppModuleBasic{},
 		evidence.AppModuleBasic{},
 		vesting.AppModuleBasic{},
-		bep3.AppModuleBasic{},
 		kavadist.AppModuleBasic{},
 		issuance.AppModuleBasic{},
+		bep3.AppModuleBasic{},
 		pricefeed.AppModuleBasic{},
 		swap.AppModuleBasic{},
 	)
@@ -120,16 +116,6 @@
 	// If these are changed, the permissions stored in accounts
 	// must also be migrated during a chain upgrade.
 	mAccPerms = map[string][]string{
-<<<<<<< HEAD
-		authtypes.FeeCollectorName:     nil,
-		distrtypes.ModuleName:          nil,
-		minttypes.ModuleName:           {authtypes.Minter},
-		stakingtypes.BondedPoolName:    {authtypes.Burner, authtypes.Staking},
-		stakingtypes.NotBondedPoolName: {authtypes.Burner, authtypes.Staking},
-		govtypes.ModuleName:            {authtypes.Burner},
-		bep3types.ModuleName:           {authtypes.Burner, authtypes.Minter},
-		kavadisttypes.KavaDistMacc:     {authtypes.Minter},
-=======
 		authtypes.FeeCollectorName:      nil,
 		distrtypes.ModuleName:           nil,
 		minttypes.ModuleName:            {authtypes.Minter},
@@ -138,8 +124,8 @@
 		govtypes.ModuleName:             {authtypes.Burner},
 		kavadisttypes.KavaDistMacc:      {authtypes.Minter},
 		issuancetypes.ModuleAccountName: {authtypes.Minter, authtypes.Burner},
+		bep3types.ModuleName:            {authtypes.Burner, authtypes.Minter},
 		swaptypes.ModuleName:            nil,
->>>>>>> 5dfc159c
 	}
 )
 
@@ -172,20 +158,6 @@
 	tkeys map[string]*sdk.TransientStoreKey
 
 	// keepers from all the modules
-<<<<<<< HEAD
-	accountKeeper  authkeeper.AccountKeeper
-	bankKeeper     bankkeeper.Keeper
-	stakingKeeper  stakingkeeper.Keeper
-	slashingKeeper slashingkeeper.Keeper
-	mintKeeper     mintkeeper.Keeper
-	distrKeeper    distrkeeper.Keeper
-	govKeeper      govkeeper.Keeper
-	crisisKeeper   crisiskeeper.Keeper
-	paramsKeeper   paramskeeper.Keeper
-	evidenceKeeper evidencekeeper.Keeper
-	bep3Keeper     bep3keeper.Keeper
-	kavadistKeeper kavadistkeeper.Keeper
-=======
 	accountKeeper   authkeeper.AccountKeeper
 	bankKeeper      bankkeeper.Keeper
 	stakingKeeper   stakingkeeper.Keeper
@@ -198,9 +170,9 @@
 	evidenceKeeper  evidencekeeper.Keeper
 	kavadistKeeper  kavadistkeeper.Keeper
 	issuanceKeeper  issuancekeeper.Keeper
+	bep3Keeper      bep3keeper.Keeper
 	pricefeedKeeper pricefeedkeeper.Keeper
 	swapKeeper      swapkeeper.Keeper
->>>>>>> 5dfc159c
 
 	// the module manager
 	mm *module.Manager
@@ -228,13 +200,8 @@
 		authtypes.StoreKey, banktypes.StoreKey, stakingtypes.StoreKey,
 		minttypes.StoreKey, distrtypes.StoreKey, slashingtypes.StoreKey,
 		govtypes.StoreKey, paramstypes.StoreKey, evidencetypes.StoreKey,
-<<<<<<< HEAD
-		bep3types.StoreKey,
-		kavadisttypes.StoreKey,
-=======
-		kavadisttypes.StoreKey, issuancetypes.StoreKey, pricefeedtypes.StoreKey,
-		swaptypes.StoreKey,
->>>>>>> 5dfc159c
+		kavadisttypes.StoreKey, issuancetypes.StoreKey, bep3types.StoreKey,
+		pricefeedtypes.StoreKey, swaptypes.StoreKey,
 	)
 	tkeys := sdk.NewTransientStoreKeys(paramstypes.TStoreKey)
 
@@ -262,9 +229,9 @@
 	slashingSubspace := app.paramsKeeper.Subspace(slashingtypes.ModuleName)
 	govSubspace := app.paramsKeeper.Subspace(govtypes.ModuleName).WithKeyTable(govtypes.ParamKeyTable())
 	crisisSubspace := app.paramsKeeper.Subspace(crisistypes.ModuleName)
-	bep3Subspace := app.paramsKeeper.Subspace(bep3types.ModuleName)
 	kavadistSubspace := app.paramsKeeper.Subspace(kavadisttypes.ModuleName)
 	issuanceSubspace := app.paramsKeeper.Subspace(issuancetypes.ModuleName)
+	bep3Subspace := app.paramsKeeper.Subspace(bep3types.ModuleName)
 	pricefeedSubspace := app.paramsKeeper.Subspace(pricefeedtypes.ModuleName)
 	swapSubspace := app.paramsKeeper.Subspace(swaptypes.ModuleName)
 
@@ -424,12 +391,9 @@
 		slashingtypes.ModuleName,
 		evidencetypes.ModuleName, // TODO why new evidence and staking begin blockers?
 		stakingtypes.ModuleName,
-<<<<<<< HEAD
-		bep3types.ModuleName,
-=======
 		kavadisttypes.ModuleName,
 		issuancetypes.ModuleName,
->>>>>>> 5dfc159c
+		bep3types.ModuleName,
 	)
 
 	app.mm.SetOrderEndBlockers(
@@ -450,9 +414,9 @@
 		crisistypes.ModuleName,  // runs the invariants at genesis - should run after other modules
 		genutiltypes.ModuleName, // genutils must occur after staking so that pools are properly initialized with tokens from genesis accounts.
 		evidencetypes.ModuleName,
-		bep3types.ModuleName,
 		kavadisttypes.ModuleName,
 		issuancetypes.ModuleName,
+		bep3types.ModuleName,
 		pricefeedtypes.ModuleName,
 		swaptypes.ModuleName,
 	)
