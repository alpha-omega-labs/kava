--- conflicted
+++ resolved
@@ -62,17 +62,14 @@
 
 	"github.com/kava-labs/kava/app/ante"
 	kavaparams "github.com/kava-labs/kava/app/params"
-<<<<<<< HEAD
 	"github.com/kava-labs/kava/x/swap"
 	swapkeeper "github.com/kava-labs/kava/x/swap/keeper"
 	swaptypes "github.com/kava-labs/kava/x/swap/types"
-=======
 
 	"github.com/kava-labs/kava/x/kavadist"
 	kavadistclient "github.com/kava-labs/kava/x/kavadist/client"
 	kavadistkeeper "github.com/kava-labs/kava/x/kavadist/keeper"
 	kavadisttypes "github.com/kava-labs/kava/x/kavadist/types"
->>>>>>> 86d9daae
 )
 
 const (
@@ -100,11 +97,8 @@
 		slashing.AppModuleBasic{},
 		evidence.AppModuleBasic{},
 		vesting.AppModuleBasic{},
-<<<<<<< HEAD
 		swap.AppModuleBasic{},
-=======
 		kavadist.AppModuleBasic{},
->>>>>>> 86d9daae
 	)
 
 	// module account permissions
@@ -117,11 +111,8 @@
 		stakingtypes.BondedPoolName:    {authtypes.Burner, authtypes.Staking},
 		stakingtypes.NotBondedPoolName: {authtypes.Burner, authtypes.Staking},
 		govtypes.ModuleName:            {authtypes.Burner},
-<<<<<<< HEAD
 		swaptypes.ModuleName:           nil,
-=======
 		kavadisttypes.KavaDistMacc:     {authtypes.Minter},
->>>>>>> 86d9daae
 	}
 )
 
@@ -164,11 +155,8 @@
 	crisisKeeper   crisiskeeper.Keeper
 	paramsKeeper   paramskeeper.Keeper
 	evidenceKeeper evidencekeeper.Keeper
-<<<<<<< HEAD
 	swapKeeper     swapkeeper.Keeper
-=======
 	kavadistKeeper kavadistkeeper.Keeper
->>>>>>> 86d9daae
 
 	// the module manager
 	mm *module.Manager
@@ -196,11 +184,7 @@
 		authtypes.StoreKey, banktypes.StoreKey, stakingtypes.StoreKey,
 		minttypes.StoreKey, distrtypes.StoreKey, slashingtypes.StoreKey,
 		govtypes.StoreKey, paramstypes.StoreKey, evidencetypes.StoreKey,
-<<<<<<< HEAD
-		swaptypes.StoreKey,
-=======
-		kavadisttypes.StoreKey,
->>>>>>> 86d9daae
+		swaptypes.StoreKey, kavadisttypes.StoreKey,
 	)
 	tkeys := sdk.NewTransientStoreKeys(paramstypes.TStoreKey)
 
@@ -228,11 +212,8 @@
 	slashingSubspace := app.paramsKeeper.Subspace(slashingtypes.ModuleName)
 	govSubspace := app.paramsKeeper.Subspace(govtypes.ModuleName).WithKeyTable(govtypes.ParamKeyTable())
 	crisisSubspace := app.paramsKeeper.Subspace(crisistypes.ModuleName)
-<<<<<<< HEAD
 	swapSubspace := app.paramsKeeper.Subspace(swaptypes.ModuleName)
-=======
 	kavadistSubspace := app.paramsKeeper.Subspace(kavadisttypes.ModuleName)
->>>>>>> 86d9daae
 
 	bApp.SetParamStore(
 		app.paramsKeeper.Subspace(baseapp.Paramspace).WithKeyTable(paramskeeper.ConsensusParamsKeyTable()),
@@ -313,14 +294,13 @@
 		govRouter,
 	)
 
-<<<<<<< HEAD
 	app.swapKeeper = swapkeeper.NewKeeper(
 		appCodec,
 		keys[swaptypes.StoreKey],
 		swapSubspace,
 		app.accountKeeper,
 		app.bankKeeper,
-=======
+	)
 	app.kavadistKeeper = kavadistkeeper.NewKeeper(
 		appCodec,
 		keys[kavadisttypes.StoreKey],
@@ -329,7 +309,6 @@
 		app.accountKeeper,
 		app.distrKeeper,
 		app.ModuleAccountAddrs(),
->>>>>>> 86d9daae
 	)
 
 	// register the staking hooks
@@ -354,11 +333,8 @@
 		staking.NewAppModule(appCodec, app.stakingKeeper, app.accountKeeper, app.bankKeeper),
 		evidence.NewAppModule(app.evidenceKeeper),
 		params.NewAppModule(app.paramsKeeper),
-<<<<<<< HEAD
 		swap.NewAppModule(app.swapKeeper, app.accountKeeper),
-=======
 		kavadist.NewAppModule(app.kavadistKeeper, app.accountKeeper),
->>>>>>> 86d9daae
 	)
 
 	// During begin block slashing happens after distr.BeginBlocker so that
@@ -391,11 +367,8 @@
 		crisistypes.ModuleName,  // runs the invariants at genesis - should run after other modules
 		genutiltypes.ModuleName, // genutils must occur after staking so that pools are properly initialized with tokens from genesis accounts.
 		evidencetypes.ModuleName,
-<<<<<<< HEAD
 		swaptypes.ModuleName,
-=======
 		kavadisttypes.ModuleName,
->>>>>>> 86d9daae
 	)
 
 	app.mm.RegisterInvariants(&app.crisisKeeper)
