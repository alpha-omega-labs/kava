--- conflicted
+++ resolved
@@ -589,6 +589,7 @@
 		app.accountKeeper,
 		app.bankKeeper,
 		&app.stakingKeeper,
+		&app.distrKeeper,
 	)
 	savingsKeeper := savingskeeper.NewKeeper(
 		appCodec,
@@ -596,12 +597,7 @@
 		savingsSubspace,
 		app.accountKeeper,
 		app.bankKeeper,
-<<<<<<< HEAD
-		&app.stakingKeeper,
-		&app.distrKeeper,
-=======
 		app.liquidKeeper,
->>>>>>> 24f707ff
 	)
 	earnKeeper := earnkeeper.NewKeeper(
 		appCodec,
