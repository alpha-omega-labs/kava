--- conflicted
+++ resolved
@@ -603,6 +603,7 @@
 		earnSubspace,
 		app.accountKeeper,
 		app.bankKeeper,
+		&app.liquidKeeper,
 		&hardKeeper,
 		&savingsKeeper,
 	)
@@ -618,22 +619,9 @@
 		app.stakingKeeper,
 		&swapKeeper,
 		&savingsKeeper,
-<<<<<<< HEAD
-	)
-	app.earnKeeper = earnkeeper.NewKeeper(
-		appCodec,
-		keys[earntypes.StoreKey],
-		earnSubspace,
-		app.accountKeeper,
-		app.bankKeeper,
-		app.liquidKeeper,
-		&hardKeeper,
-		&savingsKeeper,
-=======
 		// TODO: Liquid keeper
 		nil,
 		&earnKeeper,
->>>>>>> 4fda101d
 	)
 
 	// create committee keeper with router
