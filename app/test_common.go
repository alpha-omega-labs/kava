package app

import (
	"encoding/json"
	"math/rand"
	"testing"
	"time"

	"github.com/cosmos/cosmos-sdk/baseapp"
	"github.com/cosmos/cosmos-sdk/codec"
	"github.com/cosmos/cosmos-sdk/crypto/keys/secp256k1"
	cryptotypes "github.com/cosmos/cosmos-sdk/crypto/types"
	sdk "github.com/cosmos/cosmos-sdk/types"
	authkeeper "github.com/cosmos/cosmos-sdk/x/auth/keeper"
	authtypes "github.com/cosmos/cosmos-sdk/x/auth/types"
	bankkeeper "github.com/cosmos/cosmos-sdk/x/bank/keeper"
	crisiskeeper "github.com/cosmos/cosmos-sdk/x/crisis/keeper"
	distkeeper "github.com/cosmos/cosmos-sdk/x/distribution/keeper"
	govkeeper "github.com/cosmos/cosmos-sdk/x/gov/keeper"
	mintkeeper "github.com/cosmos/cosmos-sdk/x/mint/keeper"
	minttypes "github.com/cosmos/cosmos-sdk/x/mint/types"
	paramskeeper "github.com/cosmos/cosmos-sdk/x/params/keeper"
	slashingkeeper "github.com/cosmos/cosmos-sdk/x/slashing/keeper"
	stakingkeeper "github.com/cosmos/cosmos-sdk/x/staking/keeper"
	hardkeeper "github.com/kava-labs/kava/x/hard/keeper"
	"github.com/stretchr/testify/require"
	abci "github.com/tendermint/tendermint/abci/types"
	"github.com/tendermint/tendermint/libs/log"
	tmproto "github.com/tendermint/tendermint/proto/tendermint/types"
	tmdb "github.com/tendermint/tm-db"

	auctionkeeper "github.com/kava-labs/kava/x/auction/keeper"
	bep3keeper "github.com/kava-labs/kava/x/bep3/keeper"
	cdpkeeper "github.com/kava-labs/kava/x/cdp/keeper"
	committeekeeper "github.com/kava-labs/kava/x/committee/keeper"
	incentivekeeper "github.com/kava-labs/kava/x/incentive/keeper"
	issuancekeeper "github.com/kava-labs/kava/x/issuance/keeper"
	kavadistkeeper "github.com/kava-labs/kava/x/kavadist/keeper"
	pricefeedkeeper "github.com/kava-labs/kava/x/pricefeed/keeper"
	swapkeeper "github.com/kava-labs/kava/x/swap/keeper"
)

var (
	emptyTime    time.Time
	emptyChainID string
)

// TestApp is a simple wrapper around an App. It exposes internal keepers for use in integration tests.
// This file also contains test helpers. Ideally they would be in separate package.
// Basic Usage:
// 	Create a test app with NewTestApp, then all keepers and their methods can be accessed for test setup and execution.
// Advanced Usage:
// 	Some tests call for an app to be initialized with some state. This can be achieved through keeper method calls (ie keeper.SetParams(...)).
// 	However this leads to a lot of duplicated logic similar to InitGenesis methods.
// 	So TestApp.InitializeFromGenesisStates() will call InitGenesis with the default genesis state.
//	and TestApp.InitializeFromGenesisStates(authState, cdpState) will do the same but overwrite the auth and cdp sections of the default genesis state
// 	Creating the genesis states can be combersome, but helper methods can make it easier such as NewAuthGenStateFromAccounts below.
type TestApp struct {
	App
}

// NewTestApp creates a new TestApp
//
// Note, it also sets the sdk config with the app's address prefix, coin type, etc.
func NewTestApp() TestApp {
	SetSDKConfig()

	return NewTestAppFromSealed()
}

// NewTestAppFromSealed creates a TestApp without first setting sdk config.
func NewTestAppFromSealed() TestApp {
	db := tmdb.NewMemDB()

	encCfg := MakeEncodingConfig()

	app := NewApp(log.NewNopLogger(), db, DefaultNodeHome, nil, encCfg, Options{})
	return TestApp{App: *app}
}

// nolint
func (tApp TestApp) GetAccountKeeper() authkeeper.AccountKeeper { return tApp.accountKeeper }
func (tApp TestApp) GetBankKeeper() bankkeeper.Keeper           { return tApp.bankKeeper }
func (tApp TestApp) GetStakingKeeper() stakingkeeper.Keeper     { return tApp.stakingKeeper }
func (tApp TestApp) GetSlashingKeeper() slashingkeeper.Keeper   { return tApp.slashingKeeper }
func (tApp TestApp) GetMintKeeper() mintkeeper.Keeper           { return tApp.mintKeeper }
func (tApp TestApp) GetDistrKeeper() distkeeper.Keeper          { return tApp.distrKeeper }
func (tApp TestApp) GetGovKeeper() govkeeper.Keeper             { return tApp.govKeeper }
func (tApp TestApp) GetCrisisKeeper() crisiskeeper.Keeper       { return tApp.crisisKeeper }
func (tApp TestApp) GetParamsKeeper() paramskeeper.Keeper       { return tApp.paramsKeeper }

func (tApp TestApp) GetKavadistKeeper() kavadistkeeper.Keeper   { return tApp.kavadistKeeper }
func (tApp TestApp) GetAuctionKeeper() auctionkeeper.Keeper     { return tApp.auctionKeeper }
func (tApp TestApp) GetIssuanceKeeper() issuancekeeper.Keeper   { return tApp.issuanceKeeper }
func (tApp TestApp) GetBep3Keeper() bep3keeper.Keeper           { return tApp.bep3Keeper }
func (tApp TestApp) GetPriceFeedKeeper() pricefeedkeeper.Keeper { return tApp.pricefeedKeeper }
func (tApp TestApp) GetSwapKeeper() swapkeeper.Keeper           { return tApp.swapKeeper }
func (tApp TestApp) GetCDPKeeper() cdpkeeper.Keeper             { return tApp.cdpKeeper }
func (tApp TestApp) GetHardKeeper() hardkeeper.Keeper           { return tApp.hardKeeper }
func (tApp TestApp) GetCommitteeKeeper() committeekeeper.Keeper { return tApp.committeeKeeper }
func (tApp TestApp) GetIncentiveKeeper() incentivekeeper.Keeper { return tApp.incentiveKeeper }

// TODO add back with modules
// func (tApp TestApp) GetVVKeeper() validatorvesting.Keeper { return tApp.vvKeeper }

<<<<<<< HEAD
// func (tApp TestApp) GetHardKeeper() hard.Keeper           { return tApp.hardKeeper }
=======
// func (tApp TestApp) GetIncentiveKeeper() incentive.Keeper { return tApp.incentiveKeeper }
>>>>>>> c50741d4

// LegacyAmino returns the app's amino codec.
func (app *App) LegacyAmino() *codec.LegacyAmino {
	return app.legacyAmino
}

// AppCodec returns the app's app codec.
func (app *App) AppCodec() codec.Codec {
	return app.appCodec
}

// InitializeFromGenesisStates calls InitChain on the app using the default genesis state, overwitten with any passed in genesis states
func (tApp TestApp) InitializeFromGenesisStates(genesisStates ...GenesisState) TestApp {
	return tApp.InitializeFromGenesisStatesWithTimeAndChainID(emptyTime, emptyChainID, genesisStates...)
}

// InitializeFromGenesisStatesWithTime calls InitChain on the app using the default genesis state, overwitten with any passed in genesis states and genesis Time
func (tApp TestApp) InitializeFromGenesisStatesWithTime(genTime time.Time, genesisStates ...GenesisState) TestApp {
	return tApp.InitializeFromGenesisStatesWithTimeAndChainID(genTime, emptyChainID, genesisStates...)
}

// InitializeFromGenesisStatesWithTimeAndChainID calls InitChain on the app using the default genesis state, overwitten with any passed in genesis states and genesis Time
func (tApp TestApp) InitializeFromGenesisStatesWithTimeAndChainID(genTime time.Time, chainID string, genesisStates ...GenesisState) TestApp {
	// Create a default genesis state and overwrite with provided values
	genesisState := NewDefaultGenesisState()
	for _, state := range genesisStates {
		for k, v := range state {
			genesisState[k] = v
		}
	}

	// Initialize the chain
	stateBytes, err := json.Marshal(genesisState)
	if err != nil {
		panic(err)
	}
	tApp.InitChain(
		abci.RequestInitChain{
			Time:          genTime,
			Validators:    []abci.ValidatorUpdate{},
			AppStateBytes: stateBytes,
			ChainId:       chainID,
		},
	)
	tApp.Commit()
	tApp.BeginBlock(abci.RequestBeginBlock{Header: tmproto.Header{Height: tApp.LastBlockHeight() + 1, Time: genTime}})
	return tApp
}

// CheckBalance requires the account address has the expected amount of coins.
func (tApp TestApp) CheckBalance(t *testing.T, ctx sdk.Context, owner sdk.AccAddress, expectedCoins sdk.Coins) {
	coins := tApp.GetBankKeeper().GetAllBalances(ctx, owner)
	require.Equal(t, expectedCoins, coins)
}

// FundAccount is a utility function that funds an account by minting and sending the coins to the address.
func (tApp TestApp) FundAccount(ctx sdk.Context, addr sdk.AccAddress, amounts sdk.Coins) error {
	if err := tApp.bankKeeper.MintCoins(ctx, minttypes.ModuleName, amounts); err != nil {
		return err
	}

	return tApp.bankKeeper.SendCoinsFromModuleToAccount(ctx, minttypes.ModuleName, addr, amounts)
}

// NewQueryServerTestHelper creates a new QueryServiceTestHelper that wraps the provided sdk.Context.
func (tApp TestApp) NewQueryServerTestHelper(ctx sdk.Context) *baseapp.QueryServiceTestHelper {
	return baseapp.NewQueryServerTestHelper(ctx, tApp.interfaceRegistry)
}

// FundModuleAccount is a utility function that funds a module account by minting and sending the coins to the address.
func (tApp TestApp) FundModuleAccount(ctx sdk.Context, recipientMod string, amounts sdk.Coins) error {
	if err := tApp.bankKeeper.MintCoins(ctx, minttypes.ModuleName, amounts); err != nil {
		return err
	}

	return tApp.bankKeeper.SendCoinsFromModuleToModule(ctx, minttypes.ModuleName, recipientMod, amounts)
}

// GeneratePrivKeyAddressPairsFromRand generates (deterministically) a total of n private keys and addresses.
func GeneratePrivKeyAddressPairs(n int) (keys []cryptotypes.PrivKey, addrs []sdk.AccAddress) {
	r := rand.New(rand.NewSource(12345)) // make the generation deterministic
	keys = make([]cryptotypes.PrivKey, n)
	addrs = make([]sdk.AccAddress, n)
	for i := 0; i < n; i++ {
		secret := make([]byte, 32)
		_, err := r.Read(secret)
		if err != nil {
			panic("Could not read randomness")
		}
		keys[i] = secp256k1.GenPrivKeyFromSecret(secret)
		addrs[i] = sdk.AccAddress(keys[i].PubKey().Address())
	}
	return
}

// NewFundedGenStateWithSameCoins creates a (auth and bank) genesis state populated with accounts from the given addresses and balance.
func NewFundedGenStateWithSameCoins(cdc codec.JSONCodec, balance sdk.Coins, addresses []sdk.AccAddress) GenesisState {
	builder := NewAuthBankGenesisBuilder()
	for _, address := range addresses {
		builder.WithSimpleAccount(address, balance)
	}
	return builder.BuildMarshalled(cdc)
}

// NewFundedGenStateWithCoins creates a (auth and bank) genesis state populated with accounts from the given addresses and coins.
func NewFundedGenStateWithCoins(cdc codec.JSONCodec, coins []sdk.Coins, addresses []sdk.AccAddress) GenesisState {
	builder := NewAuthBankGenesisBuilder()
	for i, address := range addresses {
		builder.WithSimpleAccount(address, coins[i])
	}
	return builder.BuildMarshalled(cdc)
}

// NewFundedGenStateWithSameCoinsWithModuleAccount creates a (auth and bank) genesis state populated with accounts from the given addresses and balance along with an empty module account
func NewFundedGenStateWithSameCoinsWithModuleAccount(cdc codec.JSONCodec, coins sdk.Coins, addresses []sdk.AccAddress, modAcc *authtypes.ModuleAccount) GenesisState {
	builder := NewAuthBankGenesisBuilder()

	for _, address := range addresses {
		builder.WithSimpleAccount(address, coins)
	}

	builder.WithSimpleModuleAccount(modAcc.Address, nil)

	return builder.BuildMarshalled(cdc)
}<|MERGE_RESOLUTION|>--- conflicted
+++ resolved
@@ -103,12 +103,6 @@
 // TODO add back with modules
 // func (tApp TestApp) GetVVKeeper() validatorvesting.Keeper { return tApp.vvKeeper }
 
-<<<<<<< HEAD
-// func (tApp TestApp) GetHardKeeper() hard.Keeper           { return tApp.hardKeeper }
-=======
-// func (tApp TestApp) GetIncentiveKeeper() incentive.Keeper { return tApp.incentiveKeeper }
->>>>>>> c50741d4
-
 // LegacyAmino returns the app's amino codec.
 func (app *App) LegacyAmino() *codec.LegacyAmino {
 	return app.legacyAmino
