package app

import (
	"encoding/json"
	"math/rand"
	"testing"
	"time"

	"github.com/cosmos/cosmos-sdk/baseapp"
	"github.com/cosmos/cosmos-sdk/codec"
	"github.com/cosmos/cosmos-sdk/crypto/keys/secp256k1"
	cryptotypes "github.com/cosmos/cosmos-sdk/crypto/types"
	sdk "github.com/cosmos/cosmos-sdk/types"
	authkeeper "github.com/cosmos/cosmos-sdk/x/auth/keeper"
	authtypes "github.com/cosmos/cosmos-sdk/x/auth/types"
	bankkeeper "github.com/cosmos/cosmos-sdk/x/bank/keeper"
	banktypes "github.com/cosmos/cosmos-sdk/x/bank/types"
	crisiskeeper "github.com/cosmos/cosmos-sdk/x/crisis/keeper"
	distkeeper "github.com/cosmos/cosmos-sdk/x/distribution/keeper"
	govkeeper "github.com/cosmos/cosmos-sdk/x/gov/keeper"
	mintkeeper "github.com/cosmos/cosmos-sdk/x/mint/keeper"
	minttypes "github.com/cosmos/cosmos-sdk/x/mint/types"
	paramskeeper "github.com/cosmos/cosmos-sdk/x/params/keeper"
	slashingkeeper "github.com/cosmos/cosmos-sdk/x/slashing/keeper"
	stakingkeeper "github.com/cosmos/cosmos-sdk/x/staking/keeper"
<<<<<<< HEAD
	swapkeeper "github.com/kava-labs/kava/x/swap/keeper"
=======
	pricefeedkeeper "github.com/kava-labs/kava/x/pricefeed/keeper"
>>>>>>> b7028826
	"github.com/stretchr/testify/require"
	abci "github.com/tendermint/tendermint/abci/types"
	"github.com/tendermint/tendermint/libs/log"
	tmproto "github.com/tendermint/tendermint/proto/tendermint/types"
	tmdb "github.com/tendermint/tm-db"

	issuancekeeper "github.com/kava-labs/kava/x/issuance/keeper"
	kavadistkeeper "github.com/kava-labs/kava/x/kavadist/keeper"
)

var (
	emptyTime    time.Time
	emptyChainID string
)

// TestApp is a simple wrapper around an App. It exposes internal keepers for use in integration tests.
// This file also contains test helpers. Ideally they would be in separate package.
// Basic Usage:
// 	Create a test app with NewTestApp, then all keepers and their methods can be accessed for test setup and execution.
// Advanced Usage:
// 	Some tests call for an app to be initialized with some state. This can be achieved through keeper method calls (ie keeper.SetParams(...)).
// 	However this leads to a lot of duplicated logic similar to InitGenesis methods.
// 	So TestApp.InitializeFromGenesisStates() will call InitGenesis with the default genesis state.
//	and TestApp.InitializeFromGenesisStates(authState, cdpState) will do the same but overwrite the auth and cdp sections of the default genesis state
// 	Creating the genesis states can be combersome, but helper methods can make it easier such as NewAuthGenStateFromAccounts below.
type TestApp struct {
	App
}

// NewTestApp creates a new TestApp
//
// Note, it also sets the sdk config with the app's address prefix, coin type, etc.
func NewTestApp() TestApp {
	SetSDKConfig()

	return NewTestAppFromSealed()
}

// NewTestAppFromSealed creates a TestApp without first setting sdk config.
func NewTestAppFromSealed() TestApp {
	db := tmdb.NewMemDB()

	encCfg := MakeEncodingConfig()

	app := NewApp(log.NewNopLogger(), db, nil, encCfg, Options{})
	return TestApp{App: *app}
}

// nolint
func (tApp TestApp) GetAccountKeeper() authkeeper.AccountKeeper { return tApp.accountKeeper }
func (tApp TestApp) GetBankKeeper() bankkeeper.Keeper           { return tApp.bankKeeper }
func (tApp TestApp) GetStakingKeeper() stakingkeeper.Keeper     { return tApp.stakingKeeper }
func (tApp TestApp) GetSlashingKeeper() slashingkeeper.Keeper   { return tApp.slashingKeeper }
func (tApp TestApp) GetMintKeeper() mintkeeper.Keeper           { return tApp.mintKeeper }
func (tApp TestApp) GetDistrKeeper() distkeeper.Keeper          { return tApp.distrKeeper }
func (tApp TestApp) GetGovKeeper() govkeeper.Keeper             { return tApp.govKeeper }
func (tApp TestApp) GetCrisisKeeper() crisiskeeper.Keeper       { return tApp.crisisKeeper }
func (tApp TestApp) GetParamsKeeper() paramskeeper.Keeper       { return tApp.paramsKeeper }
func (tApp TestApp) GetKavadistKeeper() kavadistkeeper.Keeper   { return tApp.kavadistKeeper }
func (tApp TestApp) GetIssuanceKeeper() issuancekeeper.Keeper   { return tApp.issuanceKeeper }

// TODO add back with modules
// func (tApp TestApp) GetVVKeeper() validatorvesting.Keeper { return tApp.vvKeeper }
// func (tApp TestApp) GetAuctionKeeper() auction.Keeper     { return tApp.auctionKeeper }
// func (tApp TestApp) GetCDPKeeper() cdp.Keeper             { return tApp.cdpKeeper }
<<<<<<< HEAD
// func (tApp TestApp) GetPriceFeedKeeper() pricefeed.Keeper { return tApp.pricefeedKeeper }
=======
func (tApp TestApp) GetPriceFeedKeeper() pricefeedkeeper.Keeper { return tApp.pricefeedKeeper }
>>>>>>> b7028826

// func (tApp TestApp) GetBep3Keeper() bep3.Keeper           { return tApp.bep3Keeper }
// func (tApp TestApp) GetKavadistKeeper() kavadist.Keeper   { return tApp.kavadistKeeper }
// func (tApp TestApp) GetIncentiveKeeper() incentive.Keeper { return tApp.incentiveKeeper }
// func (tApp TestApp) GetHardKeeper() hard.Keeper           { return tApp.hardKeeper }
// func (tApp TestApp) GetCommitteeKeeper() committee.Keeper { return tApp.committeeKeeper }
<<<<<<< HEAD
// func (tApp TestApp) GetIssuanceKeeper() issuance.Keeper   { return tApp.issuanceKeeper }
func (tApp TestApp) GetSwapKeeper() swapkeeper.Keeper { return tApp.swapKeeper }
=======
// func (tApp TestApp) GetSwapKeeper() swap.Keeper           { return tApp.swapKeeper }
>>>>>>> b7028826

// LegacyAmino returns the app's amino codec.
func (app *App) LegacyAmino() *codec.LegacyAmino {
	return app.legacyAmino
}

// AppCodec returns the app's app codec.
func (app *App) AppCodec() codec.Codec {
	return app.appCodec
}

// InitializeFromGenesisStates calls InitChain on the app using the default genesis state, overwitten with any passed in genesis states
func (tApp TestApp) InitializeFromGenesisStates(genesisStates ...GenesisState) TestApp {
	return tApp.InitializeFromGenesisStatesWithTimeAndChainID(emptyTime, emptyChainID, genesisStates...)
}

// InitializeFromGenesisStatesWithTime calls InitChain on the app using the default genesis state, overwitten with any passed in genesis states and genesis Time
func (tApp TestApp) InitializeFromGenesisStatesWithTime(genTime time.Time, genesisStates ...GenesisState) TestApp {
	return tApp.InitializeFromGenesisStatesWithTimeAndChainID(genTime, emptyChainID, genesisStates...)
}

// InitializeFromGenesisStatesWithTimeAndChainID calls InitChain on the app using the default genesis state, overwitten with any passed in genesis states and genesis Time
func (tApp TestApp) InitializeFromGenesisStatesWithTimeAndChainID(genTime time.Time, chainID string, genesisStates ...GenesisState) TestApp {
	// Create a default genesis state and overwrite with provided values
	genesisState := NewDefaultGenesisState()
	for _, state := range genesisStates {
		for k, v := range state {
			genesisState[k] = v
		}
	}

	// Initialize the chain
	stateBytes, err := json.Marshal(genesisState)
	if err != nil {
		panic(err)
	}
	tApp.InitChain(
		abci.RequestInitChain{
			Time:          genTime,
			Validators:    []abci.ValidatorUpdate{},
			AppStateBytes: stateBytes,
			ChainId:       chainID,
		},
	)
	tApp.Commit()
	tApp.BeginBlock(abci.RequestBeginBlock{Header: tmproto.Header{Height: tApp.LastBlockHeight() + 1, Time: genTime}})
	return tApp
}

// CheckBalance requires the account address has the expected amount of coins.
func (tApp TestApp) CheckBalance(t *testing.T, ctx sdk.Context, owner sdk.AccAddress, expectedCoins sdk.Coins) {
	coins := tApp.GetBankKeeper().GetAllBalances(ctx, owner)
	require.Equal(t, expectedCoins, coins)
}

// FundAccount is a utility function that funds an account by minting and sending the coins to the address.
func (tApp TestApp) FundAccount(ctx sdk.Context, addr sdk.AccAddress, amounts sdk.Coins) error {
	if err := tApp.bankKeeper.MintCoins(ctx, minttypes.ModuleName, amounts); err != nil {
		return err
	}

	return tApp.bankKeeper.SendCoinsFromModuleToAccount(ctx, minttypes.ModuleName, addr, amounts)
}

// NewQueryServerTestHelper creates a new QueryServiceTestHelper that wraps the provided sdk.Context.
func (tApp TestApp) NewQueryServerTestHelper(ctx sdk.Context) *baseapp.QueryServiceTestHelper {
	return baseapp.NewQueryServerTestHelper(ctx, tApp.interfaceRegistry)
}

// FundModuleAccount is a utility function that funds a module account by minting and sending the coins to the address.
func (tApp TestApp) FundModuleAccount(ctx sdk.Context, recipientMod string, amounts sdk.Coins) error {
	if err := tApp.bankKeeper.MintCoins(ctx, minttypes.ModuleName, amounts); err != nil {
		return err
	}

	return tApp.bankKeeper.SendCoinsFromModuleToModule(ctx, minttypes.ModuleName, recipientMod, amounts)
}

// GeneratePrivKeyAddressPairsFromRand generates (deterministically) a total of n private keys and addresses.
func GeneratePrivKeyAddressPairs(n int) (keys []cryptotypes.PrivKey, addrs []sdk.AccAddress) {
	r := rand.New(rand.NewSource(12345)) // make the generation deterministic
	keys = make([]cryptotypes.PrivKey, n)
	addrs = make([]sdk.AccAddress, n)
	for i := 0; i < n; i++ {
		secret := make([]byte, 32)
		_, err := r.Read(secret)
		if err != nil {
			panic("Could not read randomness")
		}
		keys[i] = secp256k1.GenPrivKeyFromSecret(secret)
		addrs[i] = sdk.AccAddress(keys[i].PubKey().Address())
	}
	return
}

// NewFundedGenStateWithSameCoins creates a (auth and bank) genesis state populated with accounts from the given addresses and balance.
func NewFundedGenStateWithSameCoins(cdc codec.JSONCodec, balance sdk.Coins, addresses []sdk.AccAddress) GenesisState {
	balances := make([]banktypes.Balance, len(addresses))
	for i, addr := range addresses {
		balances[i] = banktypes.Balance{
			Address: addr.String(),
			Coins:   balance,
		}
	}

	bankGenesis := banktypes.NewGenesisState(
		banktypes.DefaultParams(),
		balances,
		nil,
		[]banktypes.Metadata{}, // Metadata is not widely used in the sdk or kava
	)

	accounts := make(authtypes.GenesisAccounts, len(addresses))
	for i := range addresses {
		accounts[i] = authtypes.NewBaseAccount(addresses[i], nil, 0, 0)
	}

	authGenesis := authtypes.NewGenesisState(authtypes.DefaultParams(), accounts)

	return GenesisState{
		authtypes.ModuleName: cdc.MustMarshalJSON(authGenesis),
		banktypes.ModuleName: cdc.MustMarshalJSON(bankGenesis),
	}
}

// TODO move auth builder to a new package

// // AuthGenesisBuilder is a tool for creating an auth genesis state.
// // Helper methods create basic accounts types and add them to a default genesis state.
// // All methods are immutable and return updated copies of the builder.
// // The builder inherits from auth.GenesisState, so fields can be accessed directly if a helper method doesn't exist.
// //
// // Example:
// //     // create a single account genesis state
// //     builder := NewAuthGenesisBuilder().WithSimpleAccount(testUserAddress, testCoins)
// //     genesisState := builder.Build()
// //
// type AuthGenesisBuilder struct {
// 	auth.GenesisState
// }

// // NewAuthGenesisBuilder creates a AuthGenesisBuilder containing a default genesis state.
// func NewAuthGenesisBuilder() AuthGenesisBuilder {
// 	return AuthGenesisBuilder{
// 		GenesisState: auth.DefaultGenesisState(),
// 	}
// }

// // Build assembles and returns the final GenesisState
// func (builder AuthGenesisBuilder) Build() auth.GenesisState {
// 	return builder.GenesisState
// }

// // BuildMarshalled assembles the final GenesisState and json encodes it into a generic genesis type.
// func (builder AuthGenesisBuilder) BuildMarshalled() GenesisState {
// 	return GenesisState{
// 		auth.ModuleName: auth.ModuleCdc.MustMarshalJSON(builder.Build()),
// 	}
// }

// // WithAccounts adds accounts of any type to the genesis state.
// func (builder AuthGenesisBuilder) WithAccounts(account ...authexported.GenesisAccount) AuthGenesisBuilder {
// 	builder.Accounts = append(builder.Accounts, account...)
// 	return builder
// }

// // WithSimpleAccount adds a standard account to the genesis state.
// func (builder AuthGenesisBuilder) WithSimpleAccount(address sdk.AccAddress, balance sdk.Coins) AuthGenesisBuilder {
// 	return builder.WithAccounts(auth.NewBaseAccount(address, balance, nil, 0, 0))
// }

// // WithSimpleModuleAccount adds a module account to the genesis state.
// func (builder AuthGenesisBuilder) WithSimpleModuleAccount(moduleName string, balance sdk.Coins, permissions ...string) AuthGenesisBuilder {
// 	account := supply.NewEmptyModuleAccount(moduleName, permissions...)
// 	account.SetCoins(balance)
// 	return builder.WithAccounts(account)
// }

// // WithSimplePeriodicVestingAccount adds a periodic vesting account to the genesis state.
// func (builder AuthGenesisBuilder) WithSimplePeriodicVestingAccount(address sdk.AccAddress, balance sdk.Coins, periods vesting.Periods, firstPeriodStartTimestamp int64) AuthGenesisBuilder {
// 	baseAccount := auth.NewBaseAccount(address, balance, nil, 0, 0)

// 	originalVesting := sdk.NewCoins()
// 	for _, p := range periods {
// 		originalVesting = originalVesting.Add(p.Amount...)
// 	}

// 	var totalPeriods int64
// 	for _, p := range periods {
// 		totalPeriods += p.Length
// 	}
// 	endTime := firstPeriodStartTimestamp + totalPeriods

// 	baseVestingAccount, err := vesting.NewBaseVestingAccount(baseAccount, originalVesting, endTime)
// 	if err != nil {
// 		panic(err.Error())
// 	}
// 	periodicVestingAccount := vesting.NewPeriodicVestingAccountRaw(baseVestingAccount, firstPeriodStartTimestamp, periods)

// 	return builder.WithAccounts(periodicVestingAccount)
// }

// // WithEmptyValidatorVestingAccount adds a stub validator vesting account to the genesis state.
// func (builder AuthGenesisBuilder) WithEmptyValidatorVestingAccount(address sdk.AccAddress) AuthGenesisBuilder {
// 	// TODO create a validator vesting account builder and remove this method
// 	bacc := auth.NewBaseAccount(address, nil, nil, 0, 0)
// 	bva, err := vesting.NewBaseVestingAccount(bacc, nil, 1)
// 	if err != nil {
// 		panic(err.Error())
// 	}
// 	account := validatorvesting.NewValidatorVestingAccountRaw(bva, 0, nil, sdk.ConsAddress{}, nil, 90)
// 	return builder.WithAccounts(account)
// }<|MERGE_RESOLUTION|>--- conflicted
+++ resolved
@@ -23,11 +23,6 @@
 	paramskeeper "github.com/cosmos/cosmos-sdk/x/params/keeper"
 	slashingkeeper "github.com/cosmos/cosmos-sdk/x/slashing/keeper"
 	stakingkeeper "github.com/cosmos/cosmos-sdk/x/staking/keeper"
-<<<<<<< HEAD
-	swapkeeper "github.com/kava-labs/kava/x/swap/keeper"
-=======
-	pricefeedkeeper "github.com/kava-labs/kava/x/pricefeed/keeper"
->>>>>>> b7028826
 	"github.com/stretchr/testify/require"
 	abci "github.com/tendermint/tendermint/abci/types"
 	"github.com/tendermint/tendermint/libs/log"
@@ -36,6 +31,8 @@
 
 	issuancekeeper "github.com/kava-labs/kava/x/issuance/keeper"
 	kavadistkeeper "github.com/kava-labs/kava/x/kavadist/keeper"
+	pricefeedkeeper "github.com/kava-labs/kava/x/pricefeed/keeper"
+	swapkeeper "github.com/kava-labs/kava/x/swap/keeper"
 )
 
 var (
@@ -86,30 +83,20 @@
 func (tApp TestApp) GetGovKeeper() govkeeper.Keeper             { return tApp.govKeeper }
 func (tApp TestApp) GetCrisisKeeper() crisiskeeper.Keeper       { return tApp.crisisKeeper }
 func (tApp TestApp) GetParamsKeeper() paramskeeper.Keeper       { return tApp.paramsKeeper }
+
 func (tApp TestApp) GetKavadistKeeper() kavadistkeeper.Keeper   { return tApp.kavadistKeeper }
 func (tApp TestApp) GetIssuanceKeeper() issuancekeeper.Keeper   { return tApp.issuanceKeeper }
+func (tApp TestApp) GetPriceFeedKeeper() pricefeedkeeper.Keeper { return tApp.pricefeedKeeper }
+func (tApp TestApp) GetSwapKeeper() swapkeeper.Keeper           { return tApp.swapKeeper }
 
 // TODO add back with modules
 // func (tApp TestApp) GetVVKeeper() validatorvesting.Keeper { return tApp.vvKeeper }
 // func (tApp TestApp) GetAuctionKeeper() auction.Keeper     { return tApp.auctionKeeper }
 // func (tApp TestApp) GetCDPKeeper() cdp.Keeper             { return tApp.cdpKeeper }
-<<<<<<< HEAD
-// func (tApp TestApp) GetPriceFeedKeeper() pricefeed.Keeper { return tApp.pricefeedKeeper }
-=======
-func (tApp TestApp) GetPriceFeedKeeper() pricefeedkeeper.Keeper { return tApp.pricefeedKeeper }
->>>>>>> b7028826
-
 // func (tApp TestApp) GetBep3Keeper() bep3.Keeper           { return tApp.bep3Keeper }
-// func (tApp TestApp) GetKavadistKeeper() kavadist.Keeper   { return tApp.kavadistKeeper }
 // func (tApp TestApp) GetIncentiveKeeper() incentive.Keeper { return tApp.incentiveKeeper }
 // func (tApp TestApp) GetHardKeeper() hard.Keeper           { return tApp.hardKeeper }
 // func (tApp TestApp) GetCommitteeKeeper() committee.Keeper { return tApp.committeeKeeper }
-<<<<<<< HEAD
-// func (tApp TestApp) GetIssuanceKeeper() issuance.Keeper   { return tApp.issuanceKeeper }
-func (tApp TestApp) GetSwapKeeper() swapkeeper.Keeper { return tApp.swapKeeper }
-=======
-// func (tApp TestApp) GetSwapKeeper() swap.Keeper           { return tApp.swapKeeper }
->>>>>>> b7028826
 
 // LegacyAmino returns the app's amino codec.
 func (app *App) LegacyAmino() *codec.LegacyAmino {
