--- conflicted
+++ resolved
@@ -22,7 +22,6 @@
 	paramskeeper "github.com/cosmos/cosmos-sdk/x/params/keeper"
 	slashingkeeper "github.com/cosmos/cosmos-sdk/x/slashing/keeper"
 	stakingkeeper "github.com/cosmos/cosmos-sdk/x/staking/keeper"
-	bridgekeeper "github.com/kava-labs/kava-bridge/x/bridge/keeper"
 	"github.com/stretchr/testify/require"
 	abci "github.com/tendermint/tendermint/abci/types"
 	"github.com/tendermint/tendermint/libs/log"
@@ -111,10 +110,6 @@
 func (tApp TestApp) GetEvmutilKeeper() evmutilkeeper.Keeper     { return tApp.evmutilKeeper }
 func (tApp TestApp) GetEvmKeeper() *evmkeeper.Keeper            { return tApp.evmKeeper }
 func (tApp TestApp) GetSavingsKeeper() savingskeeper.Keeper     { return tApp.savingsKeeper }
-<<<<<<< HEAD
-func (tApp TestApp) GetBridgeKeeper() bridgekeeper.Keeper       { return tApp.bridgeKeeper }
-=======
->>>>>>> 059b1119
 func (tApp TestApp) GetFeeMarketKeeper() feemarketkeeper.Keeper { return tApp.feeMarketKeeper }
 func (tApp TestApp) GetLiquidKeeper() liquidkeeper.Keeper       { return tApp.liquidKeeper }
 func (tApp TestApp) GetEarnKeeper() earnkeeper.Keeper           { return tApp.earnKeeper }
