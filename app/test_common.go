package app

import (
	"encoding/json"
	"math/rand"
	"testing"
	"time"

	"github.com/cosmos/cosmos-sdk/baseapp"
	"github.com/cosmos/cosmos-sdk/codec"
	"github.com/cosmos/cosmos-sdk/crypto/keys/secp256k1"
	cryptotypes "github.com/cosmos/cosmos-sdk/crypto/types"
	sdk "github.com/cosmos/cosmos-sdk/types"
	authkeeper "github.com/cosmos/cosmos-sdk/x/auth/keeper"
	authtypes "github.com/cosmos/cosmos-sdk/x/auth/types"
	bankkeeper "github.com/cosmos/cosmos-sdk/x/bank/keeper"
	crisiskeeper "github.com/cosmos/cosmos-sdk/x/crisis/keeper"
	distkeeper "github.com/cosmos/cosmos-sdk/x/distribution/keeper"
	govkeeper "github.com/cosmos/cosmos-sdk/x/gov/keeper"
	mintkeeper "github.com/cosmos/cosmos-sdk/x/mint/keeper"
	minttypes "github.com/cosmos/cosmos-sdk/x/mint/types"
	paramskeeper "github.com/cosmos/cosmos-sdk/x/params/keeper"
	slashingkeeper "github.com/cosmos/cosmos-sdk/x/slashing/keeper"
	stakingkeeper "github.com/cosmos/cosmos-sdk/x/staking/keeper"
	hardkeeper "github.com/kava-labs/kava/x/hard/keeper"
	"github.com/stretchr/testify/require"
	abci "github.com/tendermint/tendermint/abci/types"
	"github.com/tendermint/tendermint/libs/log"
	tmproto "github.com/tendermint/tendermint/proto/tendermint/types"
	tmdb "github.com/tendermint/tm-db"

	auctionkeeper "github.com/kava-labs/kava/x/auction/keeper"
	bep3keeper "github.com/kava-labs/kava/x/bep3/keeper"
	cdpkeeper "github.com/kava-labs/kava/x/cdp/keeper"
	committeekeeper "github.com/kava-labs/kava/x/committee/keeper"
	issuancekeeper "github.com/kava-labs/kava/x/issuance/keeper"
	kavadistkeeper "github.com/kava-labs/kava/x/kavadist/keeper"
	pricefeedkeeper "github.com/kava-labs/kava/x/pricefeed/keeper"
	swapkeeper "github.com/kava-labs/kava/x/swap/keeper"
)

var (
	emptyTime    time.Time
	emptyChainID string
)

// TestApp is a simple wrapper around an App. It exposes internal keepers for use in integration tests.
// This file also contains test helpers. Ideally they would be in separate package.
// Basic Usage:
// 	Create a test app with NewTestApp, then all keepers and their methods can be accessed for test setup and execution.
// Advanced Usage:
// 	Some tests call for an app to be initialized with some state. This can be achieved through keeper method calls (ie keeper.SetParams(...)).
// 	However this leads to a lot of duplicated logic similar to InitGenesis methods.
// 	So TestApp.InitializeFromGenesisStates() will call InitGenesis with the default genesis state.
//	and TestApp.InitializeFromGenesisStates(authState, cdpState) will do the same but overwrite the auth and cdp sections of the default genesis state
// 	Creating the genesis states can be combersome, but helper methods can make it easier such as NewAuthGenStateFromAccounts below.
type TestApp struct {
	App
}

// NewTestApp creates a new TestApp
//
// Note, it also sets the sdk config with the app's address prefix, coin type, etc.
func NewTestApp() TestApp {
	SetSDKConfig()

	return NewTestAppFromSealed()
}

// NewTestAppFromSealed creates a TestApp without first setting sdk config.
func NewTestAppFromSealed() TestApp {
	db := tmdb.NewMemDB()

	encCfg := MakeEncodingConfig()

	app := NewApp(log.NewNopLogger(), db, DefaultNodeHome, nil, encCfg, Options{})
	return TestApp{App: *app}
}

// nolint
func (tApp TestApp) GetAccountKeeper() authkeeper.AccountKeeper { return tApp.accountKeeper }
func (tApp TestApp) GetBankKeeper() bankkeeper.Keeper           { return tApp.bankKeeper }
func (tApp TestApp) GetStakingKeeper() stakingkeeper.Keeper     { return tApp.stakingKeeper }
func (tApp TestApp) GetSlashingKeeper() slashingkeeper.Keeper   { return tApp.slashingKeeper }
func (tApp TestApp) GetMintKeeper() mintkeeper.Keeper           { return tApp.mintKeeper }
func (tApp TestApp) GetDistrKeeper() distkeeper.Keeper          { return tApp.distrKeeper }
func (tApp TestApp) GetGovKeeper() govkeeper.Keeper             { return tApp.govKeeper }
func (tApp TestApp) GetCrisisKeeper() crisiskeeper.Keeper       { return tApp.crisisKeeper }
func (tApp TestApp) GetParamsKeeper() paramskeeper.Keeper       { return tApp.paramsKeeper }

func (tApp TestApp) GetKavadistKeeper() kavadistkeeper.Keeper   { return tApp.kavadistKeeper }
func (tApp TestApp) GetAuctionKeeper() auctionkeeper.Keeper     { return tApp.auctionKeeper }
func (tApp TestApp) GetIssuanceKeeper() issuancekeeper.Keeper   { return tApp.issuanceKeeper }
func (tApp TestApp) GetBep3Keeper() bep3keeper.Keeper           { return tApp.bep3Keeper }
func (tApp TestApp) GetPriceFeedKeeper() pricefeedkeeper.Keeper { return tApp.pricefeedKeeper }
func (tApp TestApp) GetSwapKeeper() swapkeeper.Keeper           { return tApp.swapKeeper }
func (tApp TestApp) GetCDPKeeper() cdpkeeper.Keeper             { return tApp.cdpKeeper }
func (tApp TestApp) GetCommitteeKeeper() committeekeeper.Keeper { return tApp.committeeKeeper }
func (tApp TestApp) GetHardKeeper() hardkeeper.Keeper           { return tApp.hardKeeper }

// TODO add back with modules
// func (tApp TestApp) GetVVKeeper() validatorvesting.Keeper { return tApp.vvKeeper }

// func (tApp TestApp) GetIncentiveKeeper() incentive.Keeper { return tApp.incentiveKeeper }
<<<<<<< HEAD
// func (tApp TestApp) GetCommitteeKeeper() committee.Keeper { return tApp.committeeKeeper }
=======
// func (tApp TestApp) GetHardKeeper() hard.Keeper           { return tApp.hardKeeper }
>>>>>>> 3ef831c8

// LegacyAmino returns the app's amino codec.
func (app *App) LegacyAmino() *codec.LegacyAmino {
	return app.legacyAmino
}

// AppCodec returns the app's app codec.
func (app *App) AppCodec() codec.Codec {
	return app.appCodec
}

// InitializeFromGenesisStates calls InitChain on the app using the default genesis state, overwitten with any passed in genesis states
func (tApp TestApp) InitializeFromGenesisStates(genesisStates ...GenesisState) TestApp {
	return tApp.InitializeFromGenesisStatesWithTimeAndChainID(emptyTime, emptyChainID, genesisStates...)
}

// InitializeFromGenesisStatesWithTime calls InitChain on the app using the default genesis state, overwitten with any passed in genesis states and genesis Time
func (tApp TestApp) InitializeFromGenesisStatesWithTime(genTime time.Time, genesisStates ...GenesisState) TestApp {
	return tApp.InitializeFromGenesisStatesWithTimeAndChainID(genTime, emptyChainID, genesisStates...)
}

// InitializeFromGenesisStatesWithTimeAndChainID calls InitChain on the app using the default genesis state, overwitten with any passed in genesis states and genesis Time
func (tApp TestApp) InitializeFromGenesisStatesWithTimeAndChainID(genTime time.Time, chainID string, genesisStates ...GenesisState) TestApp {
	// Create a default genesis state and overwrite with provided values
	genesisState := NewDefaultGenesisState()
	for _, state := range genesisStates {
		for k, v := range state {
			genesisState[k] = v
		}
	}

	// Initialize the chain
	stateBytes, err := json.Marshal(genesisState)
	if err != nil {
		panic(err)
	}
	tApp.InitChain(
		abci.RequestInitChain{
			Time:          genTime,
			Validators:    []abci.ValidatorUpdate{},
			AppStateBytes: stateBytes,
			ChainId:       chainID,
		},
	)
	tApp.Commit()
	tApp.BeginBlock(abci.RequestBeginBlock{Header: tmproto.Header{Height: tApp.LastBlockHeight() + 1, Time: genTime}})
	return tApp
}

// CheckBalance requires the account address has the expected amount of coins.
func (tApp TestApp) CheckBalance(t *testing.T, ctx sdk.Context, owner sdk.AccAddress, expectedCoins sdk.Coins) {
	coins := tApp.GetBankKeeper().GetAllBalances(ctx, owner)
	require.Equal(t, expectedCoins, coins)
}

// FundAccount is a utility function that funds an account by minting and sending the coins to the address.
func (tApp TestApp) FundAccount(ctx sdk.Context, addr sdk.AccAddress, amounts sdk.Coins) error {
	if err := tApp.bankKeeper.MintCoins(ctx, minttypes.ModuleName, amounts); err != nil {
		return err
	}

	return tApp.bankKeeper.SendCoinsFromModuleToAccount(ctx, minttypes.ModuleName, addr, amounts)
}

// NewQueryServerTestHelper creates a new QueryServiceTestHelper that wraps the provided sdk.Context.
func (tApp TestApp) NewQueryServerTestHelper(ctx sdk.Context) *baseapp.QueryServiceTestHelper {
	return baseapp.NewQueryServerTestHelper(ctx, tApp.interfaceRegistry)
}

// FundModuleAccount is a utility function that funds a module account by minting and sending the coins to the address.
func (tApp TestApp) FundModuleAccount(ctx sdk.Context, recipientMod string, amounts sdk.Coins) error {
	if err := tApp.bankKeeper.MintCoins(ctx, minttypes.ModuleName, amounts); err != nil {
		return err
	}

	return tApp.bankKeeper.SendCoinsFromModuleToModule(ctx, minttypes.ModuleName, recipientMod, amounts)
}

// GeneratePrivKeyAddressPairsFromRand generates (deterministically) a total of n private keys and addresses.
func GeneratePrivKeyAddressPairs(n int) (keys []cryptotypes.PrivKey, addrs []sdk.AccAddress) {
	r := rand.New(rand.NewSource(12345)) // make the generation deterministic
	keys = make([]cryptotypes.PrivKey, n)
	addrs = make([]sdk.AccAddress, n)
	for i := 0; i < n; i++ {
		secret := make([]byte, 32)
		_, err := r.Read(secret)
		if err != nil {
			panic("Could not read randomness")
		}
		keys[i] = secp256k1.GenPrivKeyFromSecret(secret)
		addrs[i] = sdk.AccAddress(keys[i].PubKey().Address())
	}
	return
}

// NewFundedGenStateWithSameCoins creates a (auth and bank) genesis state populated with accounts from the given addresses and balance.
func NewFundedGenStateWithSameCoins(cdc codec.JSONCodec, balance sdk.Coins, addresses []sdk.AccAddress) GenesisState {
	builder := NewAuthBankGenesisBuilder()
	for _, address := range addresses {
		builder.WithSimpleAccount(address, balance)
	}
	return builder.BuildMarshalled(cdc)
}

// NewFundedGenStateWithCoins creates a (auth and bank) genesis state populated with accounts from the given addresses and coins.
func NewFundedGenStateWithCoins(cdc codec.JSONCodec, coins []sdk.Coins, addresses []sdk.AccAddress) GenesisState {
	builder := NewAuthBankGenesisBuilder()
	for i, address := range addresses {
		builder.WithSimpleAccount(address, coins[i])
	}
	return builder.BuildMarshalled(cdc)
}

// NewFundedGenStateWithSameCoinsWithModuleAccount creates a (auth and bank) genesis state populated with accounts from the given addresses and balance along with an empty module account
func NewFundedGenStateWithSameCoinsWithModuleAccount(cdc codec.JSONCodec, coins sdk.Coins, addresses []sdk.AccAddress, modAcc *authtypes.ModuleAccount) GenesisState {
	builder := NewAuthBankGenesisBuilder()

	for _, address := range addresses {
		builder.WithSimpleAccount(address, coins)
	}

	builder.WithSimpleModuleAccount(modAcc.Address, nil)

	return builder.BuildMarshalled(cdc)
}<|MERGE_RESOLUTION|>--- conflicted
+++ resolved
@@ -95,18 +95,13 @@
 func (tApp TestApp) GetPriceFeedKeeper() pricefeedkeeper.Keeper { return tApp.pricefeedKeeper }
 func (tApp TestApp) GetSwapKeeper() swapkeeper.Keeper           { return tApp.swapKeeper }
 func (tApp TestApp) GetCDPKeeper() cdpkeeper.Keeper             { return tApp.cdpKeeper }
+func (tApp TestApp) GetHardKeeper() hardkeeper.Keeper           { return tApp.hardKeeper }
 func (tApp TestApp) GetCommitteeKeeper() committeekeeper.Keeper { return tApp.committeeKeeper }
-func (tApp TestApp) GetHardKeeper() hardkeeper.Keeper           { return tApp.hardKeeper }
 
 // TODO add back with modules
 // func (tApp TestApp) GetVVKeeper() validatorvesting.Keeper { return tApp.vvKeeper }
 
 // func (tApp TestApp) GetIncentiveKeeper() incentive.Keeper { return tApp.incentiveKeeper }
-<<<<<<< HEAD
-// func (tApp TestApp) GetCommitteeKeeper() committee.Keeper { return tApp.committeeKeeper }
-=======
-// func (tApp TestApp) GetHardKeeper() hard.Keeper           { return tApp.hardKeeper }
->>>>>>> 3ef831c8
 
 // LegacyAmino returns the app's amino codec.
 func (app *App) LegacyAmino() *codec.LegacyAmino {
