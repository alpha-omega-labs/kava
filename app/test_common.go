--- conflicted
+++ resolved
@@ -86,11 +86,8 @@
 
 func (tApp TestApp) GetKavadistKeeper() kavadistkeeper.Keeper   { return tApp.kavadistKeeper }
 func (tApp TestApp) GetIssuanceKeeper() issuancekeeper.Keeper   { return tApp.issuanceKeeper }
-<<<<<<< HEAD
-=======
 func (tApp TestApp) GetPriceFeedKeeper() pricefeedkeeper.Keeper { return tApp.pricefeedKeeper }
 func (tApp TestApp) GetSwapKeeper() swapkeeper.Keeper           { return tApp.swapKeeper }
->>>>>>> 5dfc159c
 
 // TODO add back with modules
 // func (tApp TestApp) GetVVKeeper() validatorvesting.Keeper { return tApp.vvKeeper }
@@ -100,10 +97,6 @@
 // func (tApp TestApp) GetIncentiveKeeper() incentive.Keeper { return tApp.incentiveKeeper }
 // func (tApp TestApp) GetHardKeeper() hard.Keeper           { return tApp.hardKeeper }
 // func (tApp TestApp) GetCommitteeKeeper() committee.Keeper { return tApp.committeeKeeper }
-<<<<<<< HEAD
-// func (tApp TestApp) GetSwapKeeper() swap.Keeper           { return tApp.swapKeeper }
-=======
->>>>>>> 5dfc159c
 
 // LegacyAmino returns the app's amino codec.
 func (app *App) LegacyAmino() *codec.LegacyAmino {
