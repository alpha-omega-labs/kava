--- conflicted
+++ resolved
@@ -110,12 +110,9 @@
 func (tApp TestApp) GetEvmutilKeeper() evmutilkeeper.Keeper     { return tApp.evmutilKeeper }
 func (tApp TestApp) GetEvmKeeper() *evmkeeper.Keeper            { return tApp.evmKeeper }
 func (tApp TestApp) GetSavingsKeeper() savingskeeper.Keeper     { return tApp.savingsKeeper }
-<<<<<<< HEAD
 func (tApp TestApp) GetBridgeKeeper() bridgekeeper.Keeper       { return tApp.bridgeKeeper }
 func (tApp TestApp) GetFeeMarketKeeper() feemarketkeeper.Keeper { return tApp.feeMarketKeeper }
-=======
 func (tApp TestApp) GetLiquidKeeper() liquidkeeper.Keeper       { return tApp.liquidKeeper }
->>>>>>> 67f8a66a
 func (tApp TestApp) GetEarnKeeper() earnkeeper.Keeper           { return tApp.earnKeeper }
 
 // LegacyAmino returns the app's amino codec.
