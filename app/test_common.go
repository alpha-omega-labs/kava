package app

import (
	"encoding/json"
	"math/rand"
	"testing"
	"time"

	"github.com/cosmos/cosmos-sdk/baseapp"
	"github.com/cosmos/cosmos-sdk/codec"
	"github.com/cosmos/cosmos-sdk/crypto/keys/secp256k1"
	cryptotypes "github.com/cosmos/cosmos-sdk/crypto/types"
	sdk "github.com/cosmos/cosmos-sdk/types"
	authkeeper "github.com/cosmos/cosmos-sdk/x/auth/keeper"
	authtypes "github.com/cosmos/cosmos-sdk/x/auth/types"
	bankkeeper "github.com/cosmos/cosmos-sdk/x/bank/keeper"
	banktypes "github.com/cosmos/cosmos-sdk/x/bank/types"
	crisiskeeper "github.com/cosmos/cosmos-sdk/x/crisis/keeper"
	distkeeper "github.com/cosmos/cosmos-sdk/x/distribution/keeper"
	govkeeper "github.com/cosmos/cosmos-sdk/x/gov/keeper"
	mintkeeper "github.com/cosmos/cosmos-sdk/x/mint/keeper"
	minttypes "github.com/cosmos/cosmos-sdk/x/mint/types"
	paramskeeper "github.com/cosmos/cosmos-sdk/x/params/keeper"
	slashingkeeper "github.com/cosmos/cosmos-sdk/x/slashing/keeper"
	stakingkeeper "github.com/cosmos/cosmos-sdk/x/staking/keeper"
	bep3keeper "github.com/kava-labs/kava/x/bep3/keeper"
	"github.com/stretchr/testify/require"
	abci "github.com/tendermint/tendermint/abci/types"
	"github.com/tendermint/tendermint/libs/log"
	tmproto "github.com/tendermint/tendermint/proto/tendermint/types"
	tmdb "github.com/tendermint/tm-db"

	issuancekeeper "github.com/kava-labs/kava/x/issuance/keeper"
	kavadistkeeper "github.com/kava-labs/kava/x/kavadist/keeper"
	pricefeedkeeper "github.com/kava-labs/kava/x/pricefeed/keeper"
	swapkeeper "github.com/kava-labs/kava/x/swap/keeper"
)

var (
	emptyTime    time.Time
	emptyChainID string
)

// TestApp is a simple wrapper around an App. It exposes internal keepers for use in integration tests.
// This file also contains test helpers. Ideally they would be in separate package.
// Basic Usage:
// 	Create a test app with NewTestApp, then all keepers and their methods can be accessed for test setup and execution.
// Advanced Usage:
// 	Some tests call for an app to be initialized with some state. This can be achieved through keeper method calls (ie keeper.SetParams(...)).
// 	However this leads to a lot of duplicated logic similar to InitGenesis methods.
// 	So TestApp.InitializeFromGenesisStates() will call InitGenesis with the default genesis state.
//	and TestApp.InitializeFromGenesisStates(authState, cdpState) will do the same but overwrite the auth and cdp sections of the default genesis state
// 	Creating the genesis states can be combersome, but helper methods can make it easier such as NewAuthGenStateFromAccounts below.
type TestApp struct {
	App
}

// NewTestApp creates a new TestApp
//
// Note, it also sets the sdk config with the app's address prefix, coin type, etc.
func NewTestApp() TestApp {
	SetSDKConfig()

	return NewTestAppFromSealed()
}

// NewTestAppFromSealed creates a TestApp without first setting sdk config.
func NewTestAppFromSealed() TestApp {
	db := tmdb.NewMemDB()

	encCfg := MakeEncodingConfig()

	app := NewApp(log.NewNopLogger(), db, nil, encCfg, Options{})
	return TestApp{App: *app}
}

// nolint
func (tApp TestApp) GetAccountKeeper() authkeeper.AccountKeeper { return tApp.accountKeeper }
func (tApp TestApp) GetBankKeeper() bankkeeper.Keeper           { return tApp.bankKeeper }
func (tApp TestApp) GetStakingKeeper() stakingkeeper.Keeper     { return tApp.stakingKeeper }
func (tApp TestApp) GetSlashingKeeper() slashingkeeper.Keeper   { return tApp.slashingKeeper }
func (tApp TestApp) GetMintKeeper() mintkeeper.Keeper           { return tApp.mintKeeper }
func (tApp TestApp) GetDistrKeeper() distkeeper.Keeper          { return tApp.distrKeeper }
func (tApp TestApp) GetGovKeeper() govkeeper.Keeper             { return tApp.govKeeper }
func (tApp TestApp) GetCrisisKeeper() crisiskeeper.Keeper       { return tApp.crisisKeeper }
func (tApp TestApp) GetParamsKeeper() paramskeeper.Keeper       { return tApp.paramsKeeper }

func (tApp TestApp) GetKavadistKeeper() kavadistkeeper.Keeper   { return tApp.kavadistKeeper }
func (tApp TestApp) GetIssuanceKeeper() issuancekeeper.Keeper   { return tApp.issuanceKeeper }
func (tApp TestApp) GetPriceFeedKeeper() pricefeedkeeper.Keeper { return tApp.pricefeedKeeper }
func (tApp TestApp) GetSwapKeeper() swapkeeper.Keeper           { return tApp.swapKeeper }

// TODO add back with modules
// func (tApp TestApp) GetVVKeeper() validatorvesting.Keeper { return tApp.vvKeeper }
// func (tApp TestApp) GetAuctionKeeper() auction.Keeper     { return tApp.auctionKeeper }
// func (tApp TestApp) GetCDPKeeper() cdp.Keeper             { return tApp.cdpKeeper }
<<<<<<< HEAD
// func (tApp TestApp) GetPriceFeedKeeper() pricefeed.Keeper { return tApp.pricefeedKeeper }
func (tApp TestApp) GetBep3Keeper() bep3keeper.Keeper { return tApp.bep3Keeper }

// func (tApp TestApp) GetKavadistKeeper() kavadist.Keeper   { return tApp.kavadistKeeper }
=======
// func (tApp TestApp) GetBep3Keeper() bep3.Keeper           { return tApp.bep3Keeper }
>>>>>>> 5dfc159c
// func (tApp TestApp) GetIncentiveKeeper() incentive.Keeper { return tApp.incentiveKeeper }
// func (tApp TestApp) GetHardKeeper() hard.Keeper           { return tApp.hardKeeper }
// func (tApp TestApp) GetCommitteeKeeper() committee.Keeper { return tApp.committeeKeeper }

// LegacyAmino returns the app's amino codec.
func (app *App) LegacyAmino() *codec.LegacyAmino {
	return app.legacyAmino
}

// AppCodec returns the app's app codec.
func (app *App) AppCodec() codec.Codec {
	return app.appCodec
}

// InitializeFromGenesisStates calls InitChain on the app using the default genesis state, overwitten with any passed in genesis states
func (tApp TestApp) InitializeFromGenesisStates(genesisStates ...GenesisState) TestApp {
	return tApp.InitializeFromGenesisStatesWithTimeAndChainID(emptyTime, emptyChainID, genesisStates...)
}

// InitializeFromGenesisStatesWithTime calls InitChain on the app using the default genesis state, overwitten with any passed in genesis states and genesis Time
func (tApp TestApp) InitializeFromGenesisStatesWithTime(genTime time.Time, genesisStates ...GenesisState) TestApp {
	return tApp.InitializeFromGenesisStatesWithTimeAndChainID(genTime, emptyChainID, genesisStates...)
}

// InitializeFromGenesisStatesWithTimeAndChainID calls InitChain on the app using the default genesis state, overwitten with any passed in genesis states and genesis Time
func (tApp TestApp) InitializeFromGenesisStatesWithTimeAndChainID(genTime time.Time, chainID string, genesisStates ...GenesisState) TestApp {
	// Create a default genesis state and overwrite with provided values
	genesisState := NewDefaultGenesisState()
	for _, state := range genesisStates {
		for k, v := range state {
			genesisState[k] = v
		}
	}

	// Initialize the chain
	stateBytes, err := json.Marshal(genesisState)
	if err != nil {
		panic(err)
	}
	tApp.InitChain(
		abci.RequestInitChain{
			Time:          genTime,
			Validators:    []abci.ValidatorUpdate{},
			AppStateBytes: stateBytes,
			ChainId:       chainID,
		},
	)
	tApp.Commit()
	tApp.BeginBlock(abci.RequestBeginBlock{Header: tmproto.Header{Height: tApp.LastBlockHeight() + 1, Time: genTime}})
	return tApp
}

// CheckBalance requires the account address has the expected amount of coins.
func (tApp TestApp) CheckBalance(t *testing.T, ctx sdk.Context, owner sdk.AccAddress, expectedCoins sdk.Coins) {
	coins := tApp.GetBankKeeper().GetAllBalances(ctx, owner)
	require.Equal(t, expectedCoins, coins)
}

// FundAccount is a utility function that funds an account by minting and sending the coins to the address.
func (tApp TestApp) FundAccount(ctx sdk.Context, addr sdk.AccAddress, amounts sdk.Coins) error {
	if err := tApp.bankKeeper.MintCoins(ctx, minttypes.ModuleName, amounts); err != nil {
		return err
	}

	return tApp.bankKeeper.SendCoinsFromModuleToAccount(ctx, minttypes.ModuleName, addr, amounts)
}

// NewQueryServerTestHelper creates a new QueryServiceTestHelper that wraps the provided sdk.Context.
func (tApp TestApp) NewQueryServerTestHelper(ctx sdk.Context) *baseapp.QueryServiceTestHelper {
	return baseapp.NewQueryServerTestHelper(ctx, tApp.interfaceRegistry)
}

// FundModuleAccount is a utility function that funds a module account by minting and sending the coins to the address.
func (tApp TestApp) FundModuleAccount(ctx sdk.Context, recipientMod string, amounts sdk.Coins) error {
	if err := tApp.bankKeeper.MintCoins(ctx, minttypes.ModuleName, amounts); err != nil {
		return err
	}

	return tApp.bankKeeper.SendCoinsFromModuleToModule(ctx, minttypes.ModuleName, recipientMod, amounts)
}

// GeneratePrivKeyAddressPairsFromRand generates (deterministically) a total of n private keys and addresses.
func GeneratePrivKeyAddressPairs(n int) (keys []cryptotypes.PrivKey, addrs []sdk.AccAddress) {
	r := rand.New(rand.NewSource(12345)) // make the generation deterministic
	keys = make([]cryptotypes.PrivKey, n)
	addrs = make([]sdk.AccAddress, n)
	for i := 0; i < n; i++ {
		secret := make([]byte, 32)
		_, err := r.Read(secret)
		if err != nil {
			panic("Could not read randomness")
		}
		keys[i] = secp256k1.GenPrivKeyFromSecret(secret)
		addrs[i] = sdk.AccAddress(keys[i].PubKey().Address())
	}
	return
}

func AddressesToStrings(addrs []sdk.AccAddress) []string {
	var strAddrs []string
	for _, addr := range addrs {
		strAddrs = append(strAddrs, addr.String())
	}

	return strAddrs
}

// NewFundedGenStateWithSameCoins creates a (auth and bank) genesis state populated with accounts from the given addresses and balance.
func NewFundedGenStateWithSameCoins(cdc codec.JSONCodec, balance sdk.Coins, addresses []sdk.AccAddress) GenesisState {
	balances := make([]banktypes.Balance, len(addresses))
	for i, addr := range addresses {
		balances[i] = banktypes.Balance{
			Address: addr.String(),
			Coins:   balance,
		}
	}

	bankGenesis := banktypes.NewGenesisState(
		banktypes.DefaultParams(),
		balances,
		nil,
		[]banktypes.Metadata{}, // Metadata is not widely used in the sdk or kava
	)

	accounts := make(authtypes.GenesisAccounts, len(addresses))
	for i := range addresses {
		accounts[i] = authtypes.NewBaseAccount(addresses[i], nil, 0, 0)
	}

	authGenesis := authtypes.NewGenesisState(authtypes.DefaultParams(), accounts)

	return GenesisState{
		authtypes.ModuleName: cdc.MustMarshalJSON(authGenesis),
		banktypes.ModuleName: cdc.MustMarshalJSON(bankGenesis),
	}
}

// TODO move auth builder to a new package

// // AuthGenesisBuilder is a tool for creating an auth genesis state.
// // Helper methods create basic accounts types and add them to a default genesis state.
// // All methods are immutable and return updated copies of the builder.
// // The builder inherits from auth.GenesisState, so fields can be accessed directly if a helper method doesn't exist.
// //
// // Example:
// //     // create a single account genesis state
// //     builder := NewAuthGenesisBuilder().WithSimpleAccount(testUserAddress, testCoins)
// //     genesisState := builder.Build()
// //
// type AuthGenesisBuilder struct {
// 	auth.GenesisState
// }

// // NewAuthGenesisBuilder creates a AuthGenesisBuilder containing a default genesis state.
// func NewAuthGenesisBuilder() AuthGenesisBuilder {
// 	return AuthGenesisBuilder{
// 		GenesisState: auth.DefaultGenesisState(),
// 	}
// }

// // Build assembles and returns the final GenesisState
// func (builder AuthGenesisBuilder) Build() auth.GenesisState {
// 	return builder.GenesisState
// }

// // BuildMarshalled assembles the final GenesisState and json encodes it into a generic genesis type.
// func (builder AuthGenesisBuilder) BuildMarshalled() GenesisState {
// 	return GenesisState{
// 		auth.ModuleName: auth.ModuleCdc.MustMarshalJSON(builder.Build()),
// 	}
// }

// // WithAccounts adds accounts of any type to the genesis state.
// func (builder AuthGenesisBuilder) WithAccounts(account ...authexported.GenesisAccount) AuthGenesisBuilder {
// 	builder.Accounts = append(builder.Accounts, account...)
// 	return builder
// }

// // WithSimpleAccount adds a standard account to the genesis state.
// func (builder AuthGenesisBuilder) WithSimpleAccount(address sdk.AccAddress, balance sdk.Coins) AuthGenesisBuilder {
// 	return builder.WithAccounts(auth.NewBaseAccount(address, balance, nil, 0, 0))
// }

// // WithSimpleModuleAccount adds a module account to the genesis state.
// func (builder AuthGenesisBuilder) WithSimpleModuleAccount(moduleName string, balance sdk.Coins, permissions ...string) AuthGenesisBuilder {
// 	account := supply.NewEmptyModuleAccount(moduleName, permissions...)
// 	account.SetCoins(balance)
// 	return builder.WithAccounts(account)
// }

// // WithSimplePeriodicVestingAccount adds a periodic vesting account to the genesis state.
// func (builder AuthGenesisBuilder) WithSimplePeriodicVestingAccount(address sdk.AccAddress, balance sdk.Coins, periods vesting.Periods, firstPeriodStartTimestamp int64) AuthGenesisBuilder {
// 	baseAccount := auth.NewBaseAccount(address, balance, nil, 0, 0)

// 	originalVesting := sdk.NewCoins()
// 	for _, p := range periods {
// 		originalVesting = originalVesting.Add(p.Amount...)
// 	}

// 	var totalPeriods int64
// 	for _, p := range periods {
// 		totalPeriods += p.Length
// 	}
// 	endTime := firstPeriodStartTimestamp + totalPeriods

// 	baseVestingAccount, err := vesting.NewBaseVestingAccount(baseAccount, originalVesting, endTime)
// 	if err != nil {
// 		panic(err.Error())
// 	}
// 	periodicVestingAccount := vesting.NewPeriodicVestingAccountRaw(baseVestingAccount, firstPeriodStartTimestamp, periods)

// 	return builder.WithAccounts(periodicVestingAccount)
// }

// // WithEmptyValidatorVestingAccount adds a stub validator vesting account to the genesis state.
// func (builder AuthGenesisBuilder) WithEmptyValidatorVestingAccount(address sdk.AccAddress) AuthGenesisBuilder {
// 	// TODO create a validator vesting account builder and remove this method
// 	bacc := auth.NewBaseAccount(address, nil, nil, 0, 0)
// 	bva, err := vesting.NewBaseVestingAccount(bacc, nil, 1)
// 	if err != nil {
// 		panic(err.Error())
// 	}
// 	account := validatorvesting.NewValidatorVestingAccountRaw(bva, 0, nil, sdk.ConsAddress{}, nil, 90)
// 	return builder.WithAccounts(account)
// }<|MERGE_RESOLUTION|>--- conflicted
+++ resolved
@@ -88,20 +88,13 @@
 func (tApp TestApp) GetKavadistKeeper() kavadistkeeper.Keeper   { return tApp.kavadistKeeper }
 func (tApp TestApp) GetIssuanceKeeper() issuancekeeper.Keeper   { return tApp.issuanceKeeper }
 func (tApp TestApp) GetPriceFeedKeeper() pricefeedkeeper.Keeper { return tApp.pricefeedKeeper }
+func (tApp TestApp) GetBep3Keeper() bep3keeper.Keeper           { return tApp.bep3Keeper }
 func (tApp TestApp) GetSwapKeeper() swapkeeper.Keeper           { return tApp.swapKeeper }
 
 // TODO add back with modules
 // func (tApp TestApp) GetVVKeeper() validatorvesting.Keeper { return tApp.vvKeeper }
 // func (tApp TestApp) GetAuctionKeeper() auction.Keeper     { return tApp.auctionKeeper }
 // func (tApp TestApp) GetCDPKeeper() cdp.Keeper             { return tApp.cdpKeeper }
-<<<<<<< HEAD
-// func (tApp TestApp) GetPriceFeedKeeper() pricefeed.Keeper { return tApp.pricefeedKeeper }
-func (tApp TestApp) GetBep3Keeper() bep3keeper.Keeper { return tApp.bep3Keeper }
-
-// func (tApp TestApp) GetKavadistKeeper() kavadist.Keeper   { return tApp.kavadistKeeper }
-=======
-// func (tApp TestApp) GetBep3Keeper() bep3.Keeper           { return tApp.bep3Keeper }
->>>>>>> 5dfc159c
 // func (tApp TestApp) GetIncentiveKeeper() incentive.Keeper { return tApp.incentiveKeeper }
 // func (tApp TestApp) GetHardKeeper() hard.Keeper           { return tApp.hardKeeper }
 // func (tApp TestApp) GetCommitteeKeeper() committee.Keeper { return tApp.committeeKeeper }
