--- conflicted
+++ resolved
@@ -118,11 +118,6 @@
 # Add earn vault
 jq '.app_state.earn.params.allowed_vaults =  [
     {
-<<<<<<< HEAD
-        denom: "ukava",
-        vault_strategy: 2,
-=======
         denom: "usdx",
         vault_strategy: 1,
->>>>>>> 638ba4c2
     }]' $DATA/config/genesis.json | sponge $DATA/config/genesis.json